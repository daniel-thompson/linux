--- conflicted
+++ resolved
@@ -1164,11 +1164,7 @@
 	if (!q->link.R_tab)
 		return -EINVAL;
 
-<<<<<<< HEAD
-	err = tcf_block_get(&q->link.block, &q->link.filter_list, sch);
-=======
 	err = tcf_block_get(&q->link.block, &q->link.filter_list, sch, extack);
->>>>>>> 03a0dded
 	if (err)
 		goto put_rtab;
 
