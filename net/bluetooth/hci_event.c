/*
   BlueZ - Bluetooth protocol stack for Linux
   Copyright (c) 2000-2001, 2010, Code Aurora Forum. All rights reserved.

   Written 2000,2001 by Maxim Krasnyansky <maxk@qualcomm.com>

   This program is free software; you can redistribute it and/or modify
   it under the terms of the GNU General Public License version 2 as
   published by the Free Software Foundation;

   THE SOFTWARE IS PROVIDED "AS IS", WITHOUT WARRANTY OF ANY KIND, EXPRESS
   OR IMPLIED, INCLUDING BUT NOT LIMITED TO THE WARRANTIES OF MERCHANTABILITY,
   FITNESS FOR A PARTICULAR PURPOSE AND NONINFRINGEMENT OF THIRD PARTY RIGHTS.
   IN NO EVENT SHALL THE COPYRIGHT HOLDER(S) AND AUTHOR(S) BE LIABLE FOR ANY
   CLAIM, OR ANY SPECIAL INDIRECT OR CONSEQUENTIAL DAMAGES, OR ANY DAMAGES
   WHATSOEVER RESULTING FROM LOSS OF USE, DATA OR PROFITS, WHETHER IN AN
   ACTION OF CONTRACT, NEGLIGENCE OR OTHER TORTIOUS ACTION, ARISING OUT OF
   OR IN CONNECTION WITH THE USE OR PERFORMANCE OF THIS SOFTWARE.

   ALL LIABILITY, INCLUDING LIABILITY FOR INFRINGEMENT OF ANY PATENTS,
   COPYRIGHTS, TRADEMARKS OR OTHER RIGHTS, RELATING TO USE OF THIS
   SOFTWARE IS DISCLAIMED.
*/

/* Bluetooth HCI event handling. */

#include <asm/unaligned.h>

#include <net/bluetooth/bluetooth.h>
#include <net/bluetooth/hci_core.h>
#include <net/bluetooth/mgmt.h>

#include "a2mp.h"
#include "amp.h"
#include "smp.h"

/* Handle HCI Event packets */

static void hci_cc_inquiry_cancel(struct hci_dev *hdev, struct sk_buff *skb)
{
	__u8 status = *((__u8 *) skb->data);

	BT_DBG("%s status 0x%2.2x", hdev->name, status);

	if (status)
		return;

	clear_bit(HCI_INQUIRY, &hdev->flags);
	smp_mb__after_atomic(); /* wake_up_bit advises about this barrier */
	wake_up_bit(&hdev->flags, HCI_INQUIRY);

	hci_dev_lock(hdev);
	hci_discovery_set_state(hdev, DISCOVERY_STOPPED);
	hci_dev_unlock(hdev);

	hci_conn_check_pending(hdev);
}

static void hci_cc_periodic_inq(struct hci_dev *hdev, struct sk_buff *skb)
{
	__u8 status = *((__u8 *) skb->data);

	BT_DBG("%s status 0x%2.2x", hdev->name, status);

	if (status)
		return;

	set_bit(HCI_PERIODIC_INQ, &hdev->dev_flags);
}

static void hci_cc_exit_periodic_inq(struct hci_dev *hdev, struct sk_buff *skb)
{
	__u8 status = *((__u8 *) skb->data);

	BT_DBG("%s status 0x%2.2x", hdev->name, status);

	if (status)
		return;

	clear_bit(HCI_PERIODIC_INQ, &hdev->dev_flags);

	hci_conn_check_pending(hdev);
}

static void hci_cc_remote_name_req_cancel(struct hci_dev *hdev,
					  struct sk_buff *skb)
{
	BT_DBG("%s", hdev->name);
}

static void hci_cc_role_discovery(struct hci_dev *hdev, struct sk_buff *skb)
{
	struct hci_rp_role_discovery *rp = (void *) skb->data;
	struct hci_conn *conn;

	BT_DBG("%s status 0x%2.2x", hdev->name, rp->status);

	if (rp->status)
		return;

	hci_dev_lock(hdev);

	conn = hci_conn_hash_lookup_handle(hdev, __le16_to_cpu(rp->handle));
	if (conn)
		conn->role = rp->role;

	hci_dev_unlock(hdev);
}

static void hci_cc_read_link_policy(struct hci_dev *hdev, struct sk_buff *skb)
{
	struct hci_rp_read_link_policy *rp = (void *) skb->data;
	struct hci_conn *conn;

	BT_DBG("%s status 0x%2.2x", hdev->name, rp->status);

	if (rp->status)
		return;

	hci_dev_lock(hdev);

	conn = hci_conn_hash_lookup_handle(hdev, __le16_to_cpu(rp->handle));
	if (conn)
		conn->link_policy = __le16_to_cpu(rp->policy);

	hci_dev_unlock(hdev);
}

static void hci_cc_write_link_policy(struct hci_dev *hdev, struct sk_buff *skb)
{
	struct hci_rp_write_link_policy *rp = (void *) skb->data;
	struct hci_conn *conn;
	void *sent;

	BT_DBG("%s status 0x%2.2x", hdev->name, rp->status);

	if (rp->status)
		return;

	sent = hci_sent_cmd_data(hdev, HCI_OP_WRITE_LINK_POLICY);
	if (!sent)
		return;

	hci_dev_lock(hdev);

	conn = hci_conn_hash_lookup_handle(hdev, __le16_to_cpu(rp->handle));
	if (conn)
		conn->link_policy = get_unaligned_le16(sent + 2);

	hci_dev_unlock(hdev);
}

static void hci_cc_read_def_link_policy(struct hci_dev *hdev,
					struct sk_buff *skb)
{
	struct hci_rp_read_def_link_policy *rp = (void *) skb->data;

	BT_DBG("%s status 0x%2.2x", hdev->name, rp->status);

	if (rp->status)
		return;

	hdev->link_policy = __le16_to_cpu(rp->policy);
}

static void hci_cc_write_def_link_policy(struct hci_dev *hdev,
					 struct sk_buff *skb)
{
	__u8 status = *((__u8 *) skb->data);
	void *sent;

	BT_DBG("%s status 0x%2.2x", hdev->name, status);

	if (status)
		return;

	sent = hci_sent_cmd_data(hdev, HCI_OP_WRITE_DEF_LINK_POLICY);
	if (!sent)
		return;

	hdev->link_policy = get_unaligned_le16(sent);
}

static void hci_cc_reset(struct hci_dev *hdev, struct sk_buff *skb)
{
	__u8 status = *((__u8 *) skb->data);

	BT_DBG("%s status 0x%2.2x", hdev->name, status);

	clear_bit(HCI_RESET, &hdev->flags);

	/* Reset all non-persistent flags */
	hdev->dev_flags &= ~HCI_PERSISTENT_MASK;

	hdev->discovery.state = DISCOVERY_STOPPED;
	hdev->inq_tx_power = HCI_TX_POWER_INVALID;
	hdev->adv_tx_power = HCI_TX_POWER_INVALID;

	memset(hdev->adv_data, 0, sizeof(hdev->adv_data));
	hdev->adv_data_len = 0;

	memset(hdev->scan_rsp_data, 0, sizeof(hdev->scan_rsp_data));
	hdev->scan_rsp_data_len = 0;

	hdev->le_scan_type = LE_SCAN_PASSIVE;

	hdev->ssp_debug_mode = 0;
}

static void hci_cc_write_local_name(struct hci_dev *hdev, struct sk_buff *skb)
{
	__u8 status = *((__u8 *) skb->data);
	void *sent;

	BT_DBG("%s status 0x%2.2x", hdev->name, status);

	sent = hci_sent_cmd_data(hdev, HCI_OP_WRITE_LOCAL_NAME);
	if (!sent)
		return;

	hci_dev_lock(hdev);

	if (test_bit(HCI_MGMT, &hdev->dev_flags))
		mgmt_set_local_name_complete(hdev, sent, status);
	else if (!status)
		memcpy(hdev->dev_name, sent, HCI_MAX_NAME_LENGTH);

	hci_dev_unlock(hdev);
}

static void hci_cc_read_local_name(struct hci_dev *hdev, struct sk_buff *skb)
{
	struct hci_rp_read_local_name *rp = (void *) skb->data;

	BT_DBG("%s status 0x%2.2x", hdev->name, rp->status);

	if (rp->status)
		return;

	if (test_bit(HCI_SETUP, &hdev->dev_flags))
		memcpy(hdev->dev_name, rp->name, HCI_MAX_NAME_LENGTH);
}

static void hci_cc_write_auth_enable(struct hci_dev *hdev, struct sk_buff *skb)
{
	__u8 status = *((__u8 *) skb->data);
	void *sent;

	BT_DBG("%s status 0x%2.2x", hdev->name, status);

	sent = hci_sent_cmd_data(hdev, HCI_OP_WRITE_AUTH_ENABLE);
	if (!sent)
		return;

	if (!status) {
		__u8 param = *((__u8 *) sent);

		if (param == AUTH_ENABLED)
			set_bit(HCI_AUTH, &hdev->flags);
		else
			clear_bit(HCI_AUTH, &hdev->flags);
	}

	if (test_bit(HCI_MGMT, &hdev->dev_flags))
		mgmt_auth_enable_complete(hdev, status);
}

static void hci_cc_write_encrypt_mode(struct hci_dev *hdev, struct sk_buff *skb)
{
	__u8 status = *((__u8 *) skb->data);
	__u8 param;
	void *sent;

	BT_DBG("%s status 0x%2.2x", hdev->name, status);

	if (status)
		return;

	sent = hci_sent_cmd_data(hdev, HCI_OP_WRITE_ENCRYPT_MODE);
	if (!sent)
		return;

	param = *((__u8 *) sent);

	if (param)
		set_bit(HCI_ENCRYPT, &hdev->flags);
	else
		clear_bit(HCI_ENCRYPT, &hdev->flags);
}

static void hci_cc_write_scan_enable(struct hci_dev *hdev, struct sk_buff *skb)
{
	__u8 status = *((__u8 *) skb->data);
	__u8 param;
	void *sent;

	BT_DBG("%s status 0x%2.2x", hdev->name, status);

	sent = hci_sent_cmd_data(hdev, HCI_OP_WRITE_SCAN_ENABLE);
	if (!sent)
		return;

	param = *((__u8 *) sent);

	hci_dev_lock(hdev);

	if (status) {
		hdev->discov_timeout = 0;
		goto done;
	}

	if (param & SCAN_INQUIRY)
		set_bit(HCI_ISCAN, &hdev->flags);
	else
		clear_bit(HCI_ISCAN, &hdev->flags);

	if (param & SCAN_PAGE)
		set_bit(HCI_PSCAN, &hdev->flags);
	else
		clear_bit(HCI_PSCAN, &hdev->flags);

done:
	hci_dev_unlock(hdev);
}

static void hci_cc_read_class_of_dev(struct hci_dev *hdev, struct sk_buff *skb)
{
	struct hci_rp_read_class_of_dev *rp = (void *) skb->data;

	BT_DBG("%s status 0x%2.2x", hdev->name, rp->status);

	if (rp->status)
		return;

	memcpy(hdev->dev_class, rp->dev_class, 3);

	BT_DBG("%s class 0x%.2x%.2x%.2x", hdev->name,
	       hdev->dev_class[2], hdev->dev_class[1], hdev->dev_class[0]);
}

static void hci_cc_write_class_of_dev(struct hci_dev *hdev, struct sk_buff *skb)
{
	__u8 status = *((__u8 *) skb->data);
	void *sent;

	BT_DBG("%s status 0x%2.2x", hdev->name, status);

	sent = hci_sent_cmd_data(hdev, HCI_OP_WRITE_CLASS_OF_DEV);
	if (!sent)
		return;

	hci_dev_lock(hdev);

	if (status == 0)
		memcpy(hdev->dev_class, sent, 3);

	if (test_bit(HCI_MGMT, &hdev->dev_flags))
		mgmt_set_class_of_dev_complete(hdev, sent, status);

	hci_dev_unlock(hdev);
}

static void hci_cc_read_voice_setting(struct hci_dev *hdev, struct sk_buff *skb)
{
	struct hci_rp_read_voice_setting *rp = (void *) skb->data;
	__u16 setting;

	BT_DBG("%s status 0x%2.2x", hdev->name, rp->status);

	if (rp->status)
		return;

	setting = __le16_to_cpu(rp->voice_setting);

	if (hdev->voice_setting == setting)
		return;

	hdev->voice_setting = setting;

	BT_DBG("%s voice setting 0x%4.4x", hdev->name, setting);

	if (hdev->notify)
		hdev->notify(hdev, HCI_NOTIFY_VOICE_SETTING);
}

static void hci_cc_write_voice_setting(struct hci_dev *hdev,
				       struct sk_buff *skb)
{
	__u8 status = *((__u8 *) skb->data);
	__u16 setting;
	void *sent;

	BT_DBG("%s status 0x%2.2x", hdev->name, status);

	if (status)
		return;

	sent = hci_sent_cmd_data(hdev, HCI_OP_WRITE_VOICE_SETTING);
	if (!sent)
		return;

	setting = get_unaligned_le16(sent);

	if (hdev->voice_setting == setting)
		return;

	hdev->voice_setting = setting;

	BT_DBG("%s voice setting 0x%4.4x", hdev->name, setting);

	if (hdev->notify)
		hdev->notify(hdev, HCI_NOTIFY_VOICE_SETTING);
}

static void hci_cc_read_num_supported_iac(struct hci_dev *hdev,
					  struct sk_buff *skb)
{
	struct hci_rp_read_num_supported_iac *rp = (void *) skb->data;

	BT_DBG("%s status 0x%2.2x", hdev->name, rp->status);

	if (rp->status)
		return;

	hdev->num_iac = rp->num_iac;

	BT_DBG("%s num iac %d", hdev->name, hdev->num_iac);
}

static void hci_cc_write_ssp_mode(struct hci_dev *hdev, struct sk_buff *skb)
{
	__u8 status = *((__u8 *) skb->data);
	struct hci_cp_write_ssp_mode *sent;

	BT_DBG("%s status 0x%2.2x", hdev->name, status);

	sent = hci_sent_cmd_data(hdev, HCI_OP_WRITE_SSP_MODE);
	if (!sent)
		return;

	if (!status) {
		if (sent->mode)
			hdev->features[1][0] |= LMP_HOST_SSP;
		else
			hdev->features[1][0] &= ~LMP_HOST_SSP;
	}

	if (test_bit(HCI_MGMT, &hdev->dev_flags))
		mgmt_ssp_enable_complete(hdev, sent->mode, status);
	else if (!status) {
		if (sent->mode)
			set_bit(HCI_SSP_ENABLED, &hdev->dev_flags);
		else
			clear_bit(HCI_SSP_ENABLED, &hdev->dev_flags);
	}
}

static void hci_cc_write_sc_support(struct hci_dev *hdev, struct sk_buff *skb)
{
	u8 status = *((u8 *) skb->data);
	struct hci_cp_write_sc_support *sent;

	BT_DBG("%s status 0x%2.2x", hdev->name, status);

	sent = hci_sent_cmd_data(hdev, HCI_OP_WRITE_SC_SUPPORT);
	if (!sent)
		return;

	if (!status) {
		if (sent->support)
			hdev->features[1][0] |= LMP_HOST_SC;
		else
			hdev->features[1][0] &= ~LMP_HOST_SC;
	}

	if (test_bit(HCI_MGMT, &hdev->dev_flags))
		mgmt_sc_enable_complete(hdev, sent->support, status);
	else if (!status) {
		if (sent->support)
			set_bit(HCI_SC_ENABLED, &hdev->dev_flags);
		else
			clear_bit(HCI_SC_ENABLED, &hdev->dev_flags);
	}
}

static void hci_cc_read_local_version(struct hci_dev *hdev, struct sk_buff *skb)
{
	struct hci_rp_read_local_version *rp = (void *) skb->data;

	BT_DBG("%s status 0x%2.2x", hdev->name, rp->status);

	if (rp->status)
		return;

	if (test_bit(HCI_SETUP, &hdev->dev_flags)) {
		hdev->hci_ver = rp->hci_ver;
		hdev->hci_rev = __le16_to_cpu(rp->hci_rev);
		hdev->lmp_ver = rp->lmp_ver;
		hdev->manufacturer = __le16_to_cpu(rp->manufacturer);
		hdev->lmp_subver = __le16_to_cpu(rp->lmp_subver);
	}
}

static void hci_cc_read_local_commands(struct hci_dev *hdev,
				       struct sk_buff *skb)
{
	struct hci_rp_read_local_commands *rp = (void *) skb->data;

	BT_DBG("%s status 0x%2.2x", hdev->name, rp->status);

	if (rp->status)
		return;

	if (test_bit(HCI_SETUP, &hdev->dev_flags))
		memcpy(hdev->commands, rp->commands, sizeof(hdev->commands));
}

static void hci_cc_read_local_features(struct hci_dev *hdev,
				       struct sk_buff *skb)
{
	struct hci_rp_read_local_features *rp = (void *) skb->data;

	BT_DBG("%s status 0x%2.2x", hdev->name, rp->status);

	if (rp->status)
		return;

	memcpy(hdev->features, rp->features, 8);

	/* Adjust default settings according to features
	 * supported by device. */

	if (hdev->features[0][0] & LMP_3SLOT)
		hdev->pkt_type |= (HCI_DM3 | HCI_DH3);

	if (hdev->features[0][0] & LMP_5SLOT)
		hdev->pkt_type |= (HCI_DM5 | HCI_DH5);

	if (hdev->features[0][1] & LMP_HV2) {
		hdev->pkt_type  |= (HCI_HV2);
		hdev->esco_type |= (ESCO_HV2);
	}

	if (hdev->features[0][1] & LMP_HV3) {
		hdev->pkt_type  |= (HCI_HV3);
		hdev->esco_type |= (ESCO_HV3);
	}

	if (lmp_esco_capable(hdev))
		hdev->esco_type |= (ESCO_EV3);

	if (hdev->features[0][4] & LMP_EV4)
		hdev->esco_type |= (ESCO_EV4);

	if (hdev->features[0][4] & LMP_EV5)
		hdev->esco_type |= (ESCO_EV5);

	if (hdev->features[0][5] & LMP_EDR_ESCO_2M)
		hdev->esco_type |= (ESCO_2EV3);

	if (hdev->features[0][5] & LMP_EDR_ESCO_3M)
		hdev->esco_type |= (ESCO_3EV3);

	if (hdev->features[0][5] & LMP_EDR_3S_ESCO)
		hdev->esco_type |= (ESCO_2EV5 | ESCO_3EV5);
}

static void hci_cc_read_local_ext_features(struct hci_dev *hdev,
					   struct sk_buff *skb)
{
	struct hci_rp_read_local_ext_features *rp = (void *) skb->data;

	BT_DBG("%s status 0x%2.2x", hdev->name, rp->status);

	if (rp->status)
		return;

	if (hdev->max_page < rp->max_page)
		hdev->max_page = rp->max_page;

	if (rp->page < HCI_MAX_PAGES)
		memcpy(hdev->features[rp->page], rp->features, 8);
}

static void hci_cc_read_flow_control_mode(struct hci_dev *hdev,
					  struct sk_buff *skb)
{
	struct hci_rp_read_flow_control_mode *rp = (void *) skb->data;

	BT_DBG("%s status 0x%2.2x", hdev->name, rp->status);

	if (rp->status)
		return;

	hdev->flow_ctl_mode = rp->mode;
}

static void hci_cc_read_buffer_size(struct hci_dev *hdev, struct sk_buff *skb)
{
	struct hci_rp_read_buffer_size *rp = (void *) skb->data;

	BT_DBG("%s status 0x%2.2x", hdev->name, rp->status);

	if (rp->status)
		return;

	hdev->acl_mtu  = __le16_to_cpu(rp->acl_mtu);
	hdev->sco_mtu  = rp->sco_mtu;
	hdev->acl_pkts = __le16_to_cpu(rp->acl_max_pkt);
	hdev->sco_pkts = __le16_to_cpu(rp->sco_max_pkt);

	if (test_bit(HCI_QUIRK_FIXUP_BUFFER_SIZE, &hdev->quirks)) {
		hdev->sco_mtu  = 64;
		hdev->sco_pkts = 8;
	}

	hdev->acl_cnt = hdev->acl_pkts;
	hdev->sco_cnt = hdev->sco_pkts;

	BT_DBG("%s acl mtu %d:%d sco mtu %d:%d", hdev->name, hdev->acl_mtu,
	       hdev->acl_pkts, hdev->sco_mtu, hdev->sco_pkts);
}

static void hci_cc_read_bd_addr(struct hci_dev *hdev, struct sk_buff *skb)
{
	struct hci_rp_read_bd_addr *rp = (void *) skb->data;

	BT_DBG("%s status 0x%2.2x", hdev->name, rp->status);

	if (rp->status)
		return;

	if (test_bit(HCI_INIT, &hdev->flags))
		bacpy(&hdev->bdaddr, &rp->bdaddr);

	if (test_bit(HCI_SETUP, &hdev->dev_flags))
		bacpy(&hdev->setup_addr, &rp->bdaddr);
}

static void hci_cc_read_page_scan_activity(struct hci_dev *hdev,
					   struct sk_buff *skb)
{
	struct hci_rp_read_page_scan_activity *rp = (void *) skb->data;

	BT_DBG("%s status 0x%2.2x", hdev->name, rp->status);

	if (rp->status)
		return;

	if (test_bit(HCI_INIT, &hdev->flags)) {
		hdev->page_scan_interval = __le16_to_cpu(rp->interval);
		hdev->page_scan_window = __le16_to_cpu(rp->window);
	}
}

static void hci_cc_write_page_scan_activity(struct hci_dev *hdev,
					    struct sk_buff *skb)
{
	u8 status = *((u8 *) skb->data);
	struct hci_cp_write_page_scan_activity *sent;

	BT_DBG("%s status 0x%2.2x", hdev->name, status);

	if (status)
		return;

	sent = hci_sent_cmd_data(hdev, HCI_OP_WRITE_PAGE_SCAN_ACTIVITY);
	if (!sent)
		return;

	hdev->page_scan_interval = __le16_to_cpu(sent->interval);
	hdev->page_scan_window = __le16_to_cpu(sent->window);
}

static void hci_cc_read_page_scan_type(struct hci_dev *hdev,
					   struct sk_buff *skb)
{
	struct hci_rp_read_page_scan_type *rp = (void *) skb->data;

	BT_DBG("%s status 0x%2.2x", hdev->name, rp->status);

	if (rp->status)
		return;

	if (test_bit(HCI_INIT, &hdev->flags))
		hdev->page_scan_type = rp->type;
}

static void hci_cc_write_page_scan_type(struct hci_dev *hdev,
					struct sk_buff *skb)
{
	u8 status = *((u8 *) skb->data);
	u8 *type;

	BT_DBG("%s status 0x%2.2x", hdev->name, status);

	if (status)
		return;

	type = hci_sent_cmd_data(hdev, HCI_OP_WRITE_PAGE_SCAN_TYPE);
	if (type)
		hdev->page_scan_type = *type;
}

static void hci_cc_read_data_block_size(struct hci_dev *hdev,
					struct sk_buff *skb)
{
	struct hci_rp_read_data_block_size *rp = (void *) skb->data;

	BT_DBG("%s status 0x%2.2x", hdev->name, rp->status);

	if (rp->status)
		return;

	hdev->block_mtu = __le16_to_cpu(rp->max_acl_len);
	hdev->block_len = __le16_to_cpu(rp->block_len);
	hdev->num_blocks = __le16_to_cpu(rp->num_blocks);

	hdev->block_cnt = hdev->num_blocks;

	BT_DBG("%s blk mtu %d cnt %d len %d", hdev->name, hdev->block_mtu,
	       hdev->block_cnt, hdev->block_len);
}

static void hci_cc_read_clock(struct hci_dev *hdev, struct sk_buff *skb)
{
	struct hci_rp_read_clock *rp = (void *) skb->data;
	struct hci_cp_read_clock *cp;
	struct hci_conn *conn;

	BT_DBG("%s", hdev->name);

	if (skb->len < sizeof(*rp))
		return;

	if (rp->status)
		return;

	hci_dev_lock(hdev);

	cp = hci_sent_cmd_data(hdev, HCI_OP_READ_CLOCK);
	if (!cp)
		goto unlock;

	if (cp->which == 0x00) {
		hdev->clock = le32_to_cpu(rp->clock);
		goto unlock;
	}

	conn = hci_conn_hash_lookup_handle(hdev, __le16_to_cpu(rp->handle));
	if (conn) {
		conn->clock = le32_to_cpu(rp->clock);
		conn->clock_accuracy = le16_to_cpu(rp->accuracy);
	}

unlock:
	hci_dev_unlock(hdev);
}

static void hci_cc_read_local_amp_info(struct hci_dev *hdev,
				       struct sk_buff *skb)
{
	struct hci_rp_read_local_amp_info *rp = (void *) skb->data;

	BT_DBG("%s status 0x%2.2x", hdev->name, rp->status);

	if (rp->status)
		goto a2mp_rsp;

	hdev->amp_status = rp->amp_status;
	hdev->amp_total_bw = __le32_to_cpu(rp->total_bw);
	hdev->amp_max_bw = __le32_to_cpu(rp->max_bw);
	hdev->amp_min_latency = __le32_to_cpu(rp->min_latency);
	hdev->amp_max_pdu = __le32_to_cpu(rp->max_pdu);
	hdev->amp_type = rp->amp_type;
	hdev->amp_pal_cap = __le16_to_cpu(rp->pal_cap);
	hdev->amp_assoc_size = __le16_to_cpu(rp->max_assoc_size);
	hdev->amp_be_flush_to = __le32_to_cpu(rp->be_flush_to);
	hdev->amp_max_flush_to = __le32_to_cpu(rp->max_flush_to);

a2mp_rsp:
	a2mp_send_getinfo_rsp(hdev);
}

static void hci_cc_read_local_amp_assoc(struct hci_dev *hdev,
					struct sk_buff *skb)
{
	struct hci_rp_read_local_amp_assoc *rp = (void *) skb->data;
	struct amp_assoc *assoc = &hdev->loc_assoc;
	size_t rem_len, frag_len;

	BT_DBG("%s status 0x%2.2x", hdev->name, rp->status);

	if (rp->status)
		goto a2mp_rsp;

	frag_len = skb->len - sizeof(*rp);
	rem_len = __le16_to_cpu(rp->rem_len);

	if (rem_len > frag_len) {
		BT_DBG("frag_len %zu rem_len %zu", frag_len, rem_len);

		memcpy(assoc->data + assoc->offset, rp->frag, frag_len);
		assoc->offset += frag_len;

		/* Read other fragments */
		amp_read_loc_assoc_frag(hdev, rp->phy_handle);

		return;
	}

	memcpy(assoc->data + assoc->offset, rp->frag, rem_len);
	assoc->len = assoc->offset + rem_len;
	assoc->offset = 0;

a2mp_rsp:
	/* Send A2MP Rsp when all fragments are received */
	a2mp_send_getampassoc_rsp(hdev, rp->status);
	a2mp_send_create_phy_link_req(hdev, rp->status);
}

static void hci_cc_read_inq_rsp_tx_power(struct hci_dev *hdev,
					 struct sk_buff *skb)
{
	struct hci_rp_read_inq_rsp_tx_power *rp = (void *) skb->data;

	BT_DBG("%s status 0x%2.2x", hdev->name, rp->status);

	if (rp->status)
		return;

	hdev->inq_tx_power = rp->tx_power;
}

static void hci_cc_pin_code_reply(struct hci_dev *hdev, struct sk_buff *skb)
{
	struct hci_rp_pin_code_reply *rp = (void *) skb->data;
	struct hci_cp_pin_code_reply *cp;
	struct hci_conn *conn;

	BT_DBG("%s status 0x%2.2x", hdev->name, rp->status);

	hci_dev_lock(hdev);

	if (test_bit(HCI_MGMT, &hdev->dev_flags))
		mgmt_pin_code_reply_complete(hdev, &rp->bdaddr, rp->status);

	if (rp->status)
		goto unlock;

	cp = hci_sent_cmd_data(hdev, HCI_OP_PIN_CODE_REPLY);
	if (!cp)
		goto unlock;

	conn = hci_conn_hash_lookup_ba(hdev, ACL_LINK, &cp->bdaddr);
	if (conn)
		conn->pin_length = cp->pin_len;

unlock:
	hci_dev_unlock(hdev);
}

static void hci_cc_pin_code_neg_reply(struct hci_dev *hdev, struct sk_buff *skb)
{
	struct hci_rp_pin_code_neg_reply *rp = (void *) skb->data;

	BT_DBG("%s status 0x%2.2x", hdev->name, rp->status);

	hci_dev_lock(hdev);

	if (test_bit(HCI_MGMT, &hdev->dev_flags))
		mgmt_pin_code_neg_reply_complete(hdev, &rp->bdaddr,
						 rp->status);

	hci_dev_unlock(hdev);
}

static void hci_cc_le_read_buffer_size(struct hci_dev *hdev,
				       struct sk_buff *skb)
{
	struct hci_rp_le_read_buffer_size *rp = (void *) skb->data;

	BT_DBG("%s status 0x%2.2x", hdev->name, rp->status);

	if (rp->status)
		return;

	hdev->le_mtu = __le16_to_cpu(rp->le_mtu);
	hdev->le_pkts = rp->le_max_pkt;

	hdev->le_cnt = hdev->le_pkts;

	BT_DBG("%s le mtu %d:%d", hdev->name, hdev->le_mtu, hdev->le_pkts);
}

static void hci_cc_le_read_local_features(struct hci_dev *hdev,
					  struct sk_buff *skb)
{
	struct hci_rp_le_read_local_features *rp = (void *) skb->data;

	BT_DBG("%s status 0x%2.2x", hdev->name, rp->status);

	if (rp->status)
		return;

	memcpy(hdev->le_features, rp->features, 8);
}

static void hci_cc_le_read_adv_tx_power(struct hci_dev *hdev,
					struct sk_buff *skb)
{
	struct hci_rp_le_read_adv_tx_power *rp = (void *) skb->data;

	BT_DBG("%s status 0x%2.2x", hdev->name, rp->status);

	if (rp->status)
		return;

	hdev->adv_tx_power = rp->tx_power;
}

static void hci_cc_user_confirm_reply(struct hci_dev *hdev, struct sk_buff *skb)
{
	struct hci_rp_user_confirm_reply *rp = (void *) skb->data;

	BT_DBG("%s status 0x%2.2x", hdev->name, rp->status);

	hci_dev_lock(hdev);

	if (test_bit(HCI_MGMT, &hdev->dev_flags))
		mgmt_user_confirm_reply_complete(hdev, &rp->bdaddr, ACL_LINK, 0,
						 rp->status);

	hci_dev_unlock(hdev);
}

static void hci_cc_user_confirm_neg_reply(struct hci_dev *hdev,
					  struct sk_buff *skb)
{
	struct hci_rp_user_confirm_reply *rp = (void *) skb->data;

	BT_DBG("%s status 0x%2.2x", hdev->name, rp->status);

	hci_dev_lock(hdev);

	if (test_bit(HCI_MGMT, &hdev->dev_flags))
		mgmt_user_confirm_neg_reply_complete(hdev, &rp->bdaddr,
						     ACL_LINK, 0, rp->status);

	hci_dev_unlock(hdev);
}

static void hci_cc_user_passkey_reply(struct hci_dev *hdev, struct sk_buff *skb)
{
	struct hci_rp_user_confirm_reply *rp = (void *) skb->data;

	BT_DBG("%s status 0x%2.2x", hdev->name, rp->status);

	hci_dev_lock(hdev);

	if (test_bit(HCI_MGMT, &hdev->dev_flags))
		mgmt_user_passkey_reply_complete(hdev, &rp->bdaddr, ACL_LINK,
						 0, rp->status);

	hci_dev_unlock(hdev);
}

static void hci_cc_user_passkey_neg_reply(struct hci_dev *hdev,
					  struct sk_buff *skb)
{
	struct hci_rp_user_confirm_reply *rp = (void *) skb->data;

	BT_DBG("%s status 0x%2.2x", hdev->name, rp->status);

	hci_dev_lock(hdev);

	if (test_bit(HCI_MGMT, &hdev->dev_flags))
		mgmt_user_passkey_neg_reply_complete(hdev, &rp->bdaddr,
						     ACL_LINK, 0, rp->status);

	hci_dev_unlock(hdev);
}

static void hci_cc_read_local_oob_data(struct hci_dev *hdev,
				       struct sk_buff *skb)
{
	struct hci_rp_read_local_oob_data *rp = (void *) skb->data;

	BT_DBG("%s status 0x%2.2x", hdev->name, rp->status);

	hci_dev_lock(hdev);
	mgmt_read_local_oob_data_complete(hdev, rp->hash, rp->randomizer,
					  NULL, NULL, rp->status);
	hci_dev_unlock(hdev);
}

static void hci_cc_read_local_oob_ext_data(struct hci_dev *hdev,
					   struct sk_buff *skb)
{
	struct hci_rp_read_local_oob_ext_data *rp = (void *) skb->data;

	BT_DBG("%s status 0x%2.2x", hdev->name, rp->status);

	hci_dev_lock(hdev);
	mgmt_read_local_oob_data_complete(hdev, rp->hash192, rp->randomizer192,
					  rp->hash256, rp->randomizer256,
					  rp->status);
	hci_dev_unlock(hdev);
}


static void hci_cc_le_set_random_addr(struct hci_dev *hdev, struct sk_buff *skb)
{
	__u8 status = *((__u8 *) skb->data);
	bdaddr_t *sent;

	BT_DBG("%s status 0x%2.2x", hdev->name, status);

	if (status)
		return;

	sent = hci_sent_cmd_data(hdev, HCI_OP_LE_SET_RANDOM_ADDR);
	if (!sent)
		return;

	hci_dev_lock(hdev);

	bacpy(&hdev->random_addr, sent);

	hci_dev_unlock(hdev);
}

static void hci_cc_le_set_adv_enable(struct hci_dev *hdev, struct sk_buff *skb)
{
	__u8 *sent, status = *((__u8 *) skb->data);

	BT_DBG("%s status 0x%2.2x", hdev->name, status);

	if (status)
		return;

	sent = hci_sent_cmd_data(hdev, HCI_OP_LE_SET_ADV_ENABLE);
	if (!sent)
		return;

	hci_dev_lock(hdev);

	/* If we're doing connection initation as peripheral. Set a
	 * timeout in case something goes wrong.
	 */
	if (*sent) {
		struct hci_conn *conn;

		set_bit(HCI_LE_ADV, &hdev->dev_flags);

		conn = hci_conn_hash_lookup_state(hdev, LE_LINK, BT_CONNECT);
		if (conn)
			queue_delayed_work(hdev->workqueue,
					   &conn->le_conn_timeout,
					   conn->conn_timeout);
	} else {
		clear_bit(HCI_LE_ADV, &hdev->dev_flags);
	}

	hci_dev_unlock(hdev);
}

static void hci_cc_le_set_scan_param(struct hci_dev *hdev, struct sk_buff *skb)
{
	struct hci_cp_le_set_scan_param *cp;
	__u8 status = *((__u8 *) skb->data);

	BT_DBG("%s status 0x%2.2x", hdev->name, status);

	if (status)
		return;

	cp = hci_sent_cmd_data(hdev, HCI_OP_LE_SET_SCAN_PARAM);
	if (!cp)
		return;

	hci_dev_lock(hdev);

	hdev->le_scan_type = cp->type;

	hci_dev_unlock(hdev);
}

static bool has_pending_adv_report(struct hci_dev *hdev)
{
	struct discovery_state *d = &hdev->discovery;

	return bacmp(&d->last_adv_addr, BDADDR_ANY);
}

static void clear_pending_adv_report(struct hci_dev *hdev)
{
	struct discovery_state *d = &hdev->discovery;

	bacpy(&d->last_adv_addr, BDADDR_ANY);
	d->last_adv_data_len = 0;
}

static void store_pending_adv_report(struct hci_dev *hdev, bdaddr_t *bdaddr,
				     u8 bdaddr_type, s8 rssi, u32 flags,
				     u8 *data, u8 len)
{
	struct discovery_state *d = &hdev->discovery;

	bacpy(&d->last_adv_addr, bdaddr);
	d->last_adv_addr_type = bdaddr_type;
	d->last_adv_rssi = rssi;
	d->last_adv_flags = flags;
	memcpy(d->last_adv_data, data, len);
	d->last_adv_data_len = len;
}

static void hci_cc_le_set_scan_enable(struct hci_dev *hdev,
				      struct sk_buff *skb)
{
	struct hci_cp_le_set_scan_enable *cp;
	__u8 status = *((__u8 *) skb->data);

	BT_DBG("%s status 0x%2.2x", hdev->name, status);

	if (status)
		return;

	cp = hci_sent_cmd_data(hdev, HCI_OP_LE_SET_SCAN_ENABLE);
	if (!cp)
		return;

	switch (cp->enable) {
	case LE_SCAN_ENABLE:
		set_bit(HCI_LE_SCAN, &hdev->dev_flags);
		if (hdev->le_scan_type == LE_SCAN_ACTIVE)
			clear_pending_adv_report(hdev);
		break;

	case LE_SCAN_DISABLE:
		/* We do this here instead of when setting DISCOVERY_STOPPED
		 * since the latter would potentially require waiting for
		 * inquiry to stop too.
		 */
		if (has_pending_adv_report(hdev)) {
			struct discovery_state *d = &hdev->discovery;

			mgmt_device_found(hdev, &d->last_adv_addr, LE_LINK,
					  d->last_adv_addr_type, NULL,
					  d->last_adv_rssi, d->last_adv_flags,
					  d->last_adv_data,
					  d->last_adv_data_len, NULL, 0);
		}

		/* Cancel this timer so that we don't try to disable scanning
		 * when it's already disabled.
		 */
		cancel_delayed_work(&hdev->le_scan_disable);

		clear_bit(HCI_LE_SCAN, &hdev->dev_flags);

		/* The HCI_LE_SCAN_INTERRUPTED flag indicates that we
		 * interrupted scanning due to a connect request. Mark
		 * therefore discovery as stopped. If this was not
		 * because of a connect request advertising might have
		 * been disabled because of active scanning, so
		 * re-enable it again if necessary.
		 */
		if (test_and_clear_bit(HCI_LE_SCAN_INTERRUPTED,
				       &hdev->dev_flags))
			hci_discovery_set_state(hdev, DISCOVERY_STOPPED);
		else if (!test_bit(HCI_LE_ADV, &hdev->dev_flags) &&
			 hdev->discovery.state == DISCOVERY_FINDING)
			mgmt_reenable_advertising(hdev);

		break;

	default:
		BT_ERR("Used reserved LE_Scan_Enable param %d", cp->enable);
		break;
	}
}

static void hci_cc_le_read_white_list_size(struct hci_dev *hdev,
					   struct sk_buff *skb)
{
	struct hci_rp_le_read_white_list_size *rp = (void *) skb->data;

	BT_DBG("%s status 0x%2.2x size %u", hdev->name, rp->status, rp->size);

	if (rp->status)
		return;

	hdev->le_white_list_size = rp->size;
}

static void hci_cc_le_clear_white_list(struct hci_dev *hdev,
				       struct sk_buff *skb)
{
	__u8 status = *((__u8 *) skb->data);

	BT_DBG("%s status 0x%2.2x", hdev->name, status);

	if (status)
		return;

	hci_bdaddr_list_clear(&hdev->le_white_list);
}

static void hci_cc_le_add_to_white_list(struct hci_dev *hdev,
					struct sk_buff *skb)
{
	struct hci_cp_le_add_to_white_list *sent;
	__u8 status = *((__u8 *) skb->data);

	BT_DBG("%s status 0x%2.2x", hdev->name, status);

	if (status)
		return;

	sent = hci_sent_cmd_data(hdev, HCI_OP_LE_ADD_TO_WHITE_LIST);
	if (!sent)
		return;

	hci_bdaddr_list_add(&hdev->le_white_list, &sent->bdaddr,
			   sent->bdaddr_type);
}

static void hci_cc_le_del_from_white_list(struct hci_dev *hdev,
					  struct sk_buff *skb)
{
	struct hci_cp_le_del_from_white_list *sent;
	__u8 status = *((__u8 *) skb->data);

	BT_DBG("%s status 0x%2.2x", hdev->name, status);

	if (status)
		return;

	sent = hci_sent_cmd_data(hdev, HCI_OP_LE_DEL_FROM_WHITE_LIST);
	if (!sent)
		return;

	hci_bdaddr_list_del(&hdev->le_white_list, &sent->bdaddr,
			    sent->bdaddr_type);
}

static void hci_cc_le_read_supported_states(struct hci_dev *hdev,
					    struct sk_buff *skb)
{
	struct hci_rp_le_read_supported_states *rp = (void *) skb->data;

	BT_DBG("%s status 0x%2.2x", hdev->name, rp->status);

	if (rp->status)
		return;

	memcpy(hdev->le_states, rp->le_states, 8);
}

static void hci_cc_write_le_host_supported(struct hci_dev *hdev,
					   struct sk_buff *skb)
{
	struct hci_cp_write_le_host_supported *sent;
	__u8 status = *((__u8 *) skb->data);

	BT_DBG("%s status 0x%2.2x", hdev->name, status);

	if (status)
		return;

	sent = hci_sent_cmd_data(hdev, HCI_OP_WRITE_LE_HOST_SUPPORTED);
	if (!sent)
		return;

	if (sent->le) {
		hdev->features[1][0] |= LMP_HOST_LE;
		set_bit(HCI_LE_ENABLED, &hdev->dev_flags);
	} else {
		hdev->features[1][0] &= ~LMP_HOST_LE;
		clear_bit(HCI_LE_ENABLED, &hdev->dev_flags);
		clear_bit(HCI_ADVERTISING, &hdev->dev_flags);
	}

	if (sent->simul)
		hdev->features[1][0] |= LMP_HOST_LE_BREDR;
	else
		hdev->features[1][0] &= ~LMP_HOST_LE_BREDR;
}

static void hci_cc_set_adv_param(struct hci_dev *hdev, struct sk_buff *skb)
{
	struct hci_cp_le_set_adv_param *cp;
	u8 status = *((u8 *) skb->data);

	BT_DBG("%s status 0x%2.2x", hdev->name, status);

	if (status)
		return;

	cp = hci_sent_cmd_data(hdev, HCI_OP_LE_SET_ADV_PARAM);
	if (!cp)
		return;

	hci_dev_lock(hdev);
	hdev->adv_addr_type = cp->own_address_type;
	hci_dev_unlock(hdev);
}

static void hci_cc_write_remote_amp_assoc(struct hci_dev *hdev,
					  struct sk_buff *skb)
{
	struct hci_rp_write_remote_amp_assoc *rp = (void *) skb->data;

	BT_DBG("%s status 0x%2.2x phy_handle 0x%2.2x",
	       hdev->name, rp->status, rp->phy_handle);

	if (rp->status)
		return;

	amp_write_rem_assoc_continue(hdev, rp->phy_handle);
}

static void hci_cc_read_rssi(struct hci_dev *hdev, struct sk_buff *skb)
{
	struct hci_rp_read_rssi *rp = (void *) skb->data;
	struct hci_conn *conn;

	BT_DBG("%s status 0x%2.2x", hdev->name, rp->status);

	if (rp->status)
		return;

	hci_dev_lock(hdev);

	conn = hci_conn_hash_lookup_handle(hdev, __le16_to_cpu(rp->handle));
	if (conn)
		conn->rssi = rp->rssi;

	hci_dev_unlock(hdev);
}

static void hci_cc_read_tx_power(struct hci_dev *hdev, struct sk_buff *skb)
{
	struct hci_cp_read_tx_power *sent;
	struct hci_rp_read_tx_power *rp = (void *) skb->data;
	struct hci_conn *conn;

	BT_DBG("%s status 0x%2.2x", hdev->name, rp->status);

	if (rp->status)
		return;

	sent = hci_sent_cmd_data(hdev, HCI_OP_READ_TX_POWER);
	if (!sent)
		return;

	hci_dev_lock(hdev);

	conn = hci_conn_hash_lookup_handle(hdev, __le16_to_cpu(rp->handle));
	if (!conn)
		goto unlock;

	switch (sent->type) {
	case 0x00:
		conn->tx_power = rp->tx_power;
		break;
	case 0x01:
		conn->max_tx_power = rp->tx_power;
		break;
	}

unlock:
	hci_dev_unlock(hdev);
}

static void hci_cs_inquiry(struct hci_dev *hdev, __u8 status)
{
	BT_DBG("%s status 0x%2.2x", hdev->name, status);

	if (status) {
		hci_conn_check_pending(hdev);
		return;
	}

	set_bit(HCI_INQUIRY, &hdev->flags);
}

static void hci_cs_create_conn(struct hci_dev *hdev, __u8 status)
{
	struct hci_cp_create_conn *cp;
	struct hci_conn *conn;

	BT_DBG("%s status 0x%2.2x", hdev->name, status);

	cp = hci_sent_cmd_data(hdev, HCI_OP_CREATE_CONN);
	if (!cp)
		return;

	hci_dev_lock(hdev);

	conn = hci_conn_hash_lookup_ba(hdev, ACL_LINK, &cp->bdaddr);

	BT_DBG("%s bdaddr %pMR hcon %p", hdev->name, &cp->bdaddr, conn);

	if (status) {
		if (conn && conn->state == BT_CONNECT) {
			if (status != 0x0c || conn->attempt > 2) {
				conn->state = BT_CLOSED;
				hci_proto_connect_cfm(conn, status);
				hci_conn_del(conn);
			} else
				conn->state = BT_CONNECT2;
		}
	} else {
		if (!conn) {
			conn = hci_conn_add(hdev, ACL_LINK, &cp->bdaddr,
					    HCI_ROLE_MASTER);
			if (!conn)
				BT_ERR("No memory for new connection");
		}
	}

	hci_dev_unlock(hdev);
}

static void hci_cs_add_sco(struct hci_dev *hdev, __u8 status)
{
	struct hci_cp_add_sco *cp;
	struct hci_conn *acl, *sco;
	__u16 handle;

	BT_DBG("%s status 0x%2.2x", hdev->name, status);

	if (!status)
		return;

	cp = hci_sent_cmd_data(hdev, HCI_OP_ADD_SCO);
	if (!cp)
		return;

	handle = __le16_to_cpu(cp->handle);

	BT_DBG("%s handle 0x%4.4x", hdev->name, handle);

	hci_dev_lock(hdev);

	acl = hci_conn_hash_lookup_handle(hdev, handle);
	if (acl) {
		sco = acl->link;
		if (sco) {
			sco->state = BT_CLOSED;

			hci_proto_connect_cfm(sco, status);
			hci_conn_del(sco);
		}
	}

	hci_dev_unlock(hdev);
}

static void hci_cs_auth_requested(struct hci_dev *hdev, __u8 status)
{
	struct hci_cp_auth_requested *cp;
	struct hci_conn *conn;

	BT_DBG("%s status 0x%2.2x", hdev->name, status);

	if (!status)
		return;

	cp = hci_sent_cmd_data(hdev, HCI_OP_AUTH_REQUESTED);
	if (!cp)
		return;

	hci_dev_lock(hdev);

	conn = hci_conn_hash_lookup_handle(hdev, __le16_to_cpu(cp->handle));
	if (conn) {
		if (conn->state == BT_CONFIG) {
			hci_proto_connect_cfm(conn, status);
			hci_conn_drop(conn);
		}
	}

	hci_dev_unlock(hdev);
}

static void hci_cs_set_conn_encrypt(struct hci_dev *hdev, __u8 status)
{
	struct hci_cp_set_conn_encrypt *cp;
	struct hci_conn *conn;

	BT_DBG("%s status 0x%2.2x", hdev->name, status);

	if (!status)
		return;

	cp = hci_sent_cmd_data(hdev, HCI_OP_SET_CONN_ENCRYPT);
	if (!cp)
		return;

	hci_dev_lock(hdev);

	conn = hci_conn_hash_lookup_handle(hdev, __le16_to_cpu(cp->handle));
	if (conn) {
		if (conn->state == BT_CONFIG) {
			hci_proto_connect_cfm(conn, status);
			hci_conn_drop(conn);
		}
	}

	hci_dev_unlock(hdev);
}

static int hci_outgoing_auth_needed(struct hci_dev *hdev,
				    struct hci_conn *conn)
{
	if (conn->state != BT_CONFIG || !conn->out)
		return 0;

	if (conn->pending_sec_level == BT_SECURITY_SDP)
		return 0;

	/* Only request authentication for SSP connections or non-SSP
	 * devices with sec_level MEDIUM or HIGH or if MITM protection
	 * is requested.
	 */
	if (!hci_conn_ssp_enabled(conn) && !(conn->auth_type & 0x01) &&
	    conn->pending_sec_level != BT_SECURITY_FIPS &&
	    conn->pending_sec_level != BT_SECURITY_HIGH &&
	    conn->pending_sec_level != BT_SECURITY_MEDIUM)
		return 0;

	return 1;
}

static int hci_resolve_name(struct hci_dev *hdev,
				   struct inquiry_entry *e)
{
	struct hci_cp_remote_name_req cp;

	memset(&cp, 0, sizeof(cp));

	bacpy(&cp.bdaddr, &e->data.bdaddr);
	cp.pscan_rep_mode = e->data.pscan_rep_mode;
	cp.pscan_mode = e->data.pscan_mode;
	cp.clock_offset = e->data.clock_offset;

	return hci_send_cmd(hdev, HCI_OP_REMOTE_NAME_REQ, sizeof(cp), &cp);
}

static bool hci_resolve_next_name(struct hci_dev *hdev)
{
	struct discovery_state *discov = &hdev->discovery;
	struct inquiry_entry *e;

	if (list_empty(&discov->resolve))
		return false;

	e = hci_inquiry_cache_lookup_resolve(hdev, BDADDR_ANY, NAME_NEEDED);
	if (!e)
		return false;

	if (hci_resolve_name(hdev, e) == 0) {
		e->name_state = NAME_PENDING;
		return true;
	}

	return false;
}

static void hci_check_pending_name(struct hci_dev *hdev, struct hci_conn *conn,
				   bdaddr_t *bdaddr, u8 *name, u8 name_len)
{
	struct discovery_state *discov = &hdev->discovery;
	struct inquiry_entry *e;

	if (conn && !test_and_set_bit(HCI_CONN_MGMT_CONNECTED, &conn->flags))
		mgmt_device_connected(hdev, bdaddr, ACL_LINK, 0x00, 0, name,
				      name_len, conn->dev_class);

	if (discov->state == DISCOVERY_STOPPED)
		return;

	if (discov->state == DISCOVERY_STOPPING)
		goto discov_complete;

	if (discov->state != DISCOVERY_RESOLVING)
		return;

	e = hci_inquiry_cache_lookup_resolve(hdev, bdaddr, NAME_PENDING);
	/* If the device was not found in a list of found devices names of which
	 * are pending. there is no need to continue resolving a next name as it
	 * will be done upon receiving another Remote Name Request Complete
	 * Event */
	if (!e)
		return;

	list_del(&e->list);
	if (name) {
		e->name_state = NAME_KNOWN;
		mgmt_remote_name(hdev, bdaddr, ACL_LINK, 0x00,
				 e->data.rssi, name, name_len);
	} else {
		e->name_state = NAME_NOT_KNOWN;
	}

	if (hci_resolve_next_name(hdev))
		return;

discov_complete:
	hci_discovery_set_state(hdev, DISCOVERY_STOPPED);
}

static void hci_cs_remote_name_req(struct hci_dev *hdev, __u8 status)
{
	struct hci_cp_remote_name_req *cp;
	struct hci_conn *conn;

	BT_DBG("%s status 0x%2.2x", hdev->name, status);

	/* If successful wait for the name req complete event before
	 * checking for the need to do authentication */
	if (!status)
		return;

	cp = hci_sent_cmd_data(hdev, HCI_OP_REMOTE_NAME_REQ);
	if (!cp)
		return;

	hci_dev_lock(hdev);

	conn = hci_conn_hash_lookup_ba(hdev, ACL_LINK, &cp->bdaddr);

	if (test_bit(HCI_MGMT, &hdev->dev_flags))
		hci_check_pending_name(hdev, conn, &cp->bdaddr, NULL, 0);

	if (!conn)
		goto unlock;

	if (!hci_outgoing_auth_needed(hdev, conn))
		goto unlock;

	if (!test_and_set_bit(HCI_CONN_AUTH_PEND, &conn->flags)) {
		struct hci_cp_auth_requested auth_cp;

		set_bit(HCI_CONN_AUTH_INITIATOR, &conn->flags);

		auth_cp.handle = __cpu_to_le16(conn->handle);
		hci_send_cmd(hdev, HCI_OP_AUTH_REQUESTED,
			     sizeof(auth_cp), &auth_cp);
	}

unlock:
	hci_dev_unlock(hdev);
}

static void hci_cs_read_remote_features(struct hci_dev *hdev, __u8 status)
{
	struct hci_cp_read_remote_features *cp;
	struct hci_conn *conn;

	BT_DBG("%s status 0x%2.2x", hdev->name, status);

	if (!status)
		return;

	cp = hci_sent_cmd_data(hdev, HCI_OP_READ_REMOTE_FEATURES);
	if (!cp)
		return;

	hci_dev_lock(hdev);

	conn = hci_conn_hash_lookup_handle(hdev, __le16_to_cpu(cp->handle));
	if (conn) {
		if (conn->state == BT_CONFIG) {
			hci_proto_connect_cfm(conn, status);
			hci_conn_drop(conn);
		}
	}

	hci_dev_unlock(hdev);
}

static void hci_cs_read_remote_ext_features(struct hci_dev *hdev, __u8 status)
{
	struct hci_cp_read_remote_ext_features *cp;
	struct hci_conn *conn;

	BT_DBG("%s status 0x%2.2x", hdev->name, status);

	if (!status)
		return;

	cp = hci_sent_cmd_data(hdev, HCI_OP_READ_REMOTE_EXT_FEATURES);
	if (!cp)
		return;

	hci_dev_lock(hdev);

	conn = hci_conn_hash_lookup_handle(hdev, __le16_to_cpu(cp->handle));
	if (conn) {
		if (conn->state == BT_CONFIG) {
			hci_proto_connect_cfm(conn, status);
			hci_conn_drop(conn);
		}
	}

	hci_dev_unlock(hdev);
}

static void hci_cs_setup_sync_conn(struct hci_dev *hdev, __u8 status)
{
	struct hci_cp_setup_sync_conn *cp;
	struct hci_conn *acl, *sco;
	__u16 handle;

	BT_DBG("%s status 0x%2.2x", hdev->name, status);

	if (!status)
		return;

	cp = hci_sent_cmd_data(hdev, HCI_OP_SETUP_SYNC_CONN);
	if (!cp)
		return;

	handle = __le16_to_cpu(cp->handle);

	BT_DBG("%s handle 0x%4.4x", hdev->name, handle);

	hci_dev_lock(hdev);

	acl = hci_conn_hash_lookup_handle(hdev, handle);
	if (acl) {
		sco = acl->link;
		if (sco) {
			sco->state = BT_CLOSED;

			hci_proto_connect_cfm(sco, status);
			hci_conn_del(sco);
		}
	}

	hci_dev_unlock(hdev);
}

static void hci_cs_sniff_mode(struct hci_dev *hdev, __u8 status)
{
	struct hci_cp_sniff_mode *cp;
	struct hci_conn *conn;

	BT_DBG("%s status 0x%2.2x", hdev->name, status);

	if (!status)
		return;

	cp = hci_sent_cmd_data(hdev, HCI_OP_SNIFF_MODE);
	if (!cp)
		return;

	hci_dev_lock(hdev);

	conn = hci_conn_hash_lookup_handle(hdev, __le16_to_cpu(cp->handle));
	if (conn) {
		clear_bit(HCI_CONN_MODE_CHANGE_PEND, &conn->flags);

		if (test_and_clear_bit(HCI_CONN_SCO_SETUP_PEND, &conn->flags))
			hci_sco_setup(conn, status);
	}

	hci_dev_unlock(hdev);
}

static void hci_cs_exit_sniff_mode(struct hci_dev *hdev, __u8 status)
{
	struct hci_cp_exit_sniff_mode *cp;
	struct hci_conn *conn;

	BT_DBG("%s status 0x%2.2x", hdev->name, status);

	if (!status)
		return;

	cp = hci_sent_cmd_data(hdev, HCI_OP_EXIT_SNIFF_MODE);
	if (!cp)
		return;

	hci_dev_lock(hdev);

	conn = hci_conn_hash_lookup_handle(hdev, __le16_to_cpu(cp->handle));
	if (conn) {
		clear_bit(HCI_CONN_MODE_CHANGE_PEND, &conn->flags);

		if (test_and_clear_bit(HCI_CONN_SCO_SETUP_PEND, &conn->flags))
			hci_sco_setup(conn, status);
	}

	hci_dev_unlock(hdev);
}

static void hci_cs_disconnect(struct hci_dev *hdev, u8 status)
{
	struct hci_cp_disconnect *cp;
	struct hci_conn *conn;

	if (!status)
		return;

	cp = hci_sent_cmd_data(hdev, HCI_OP_DISCONNECT);
	if (!cp)
		return;

	hci_dev_lock(hdev);

	conn = hci_conn_hash_lookup_handle(hdev, __le16_to_cpu(cp->handle));
	if (conn)
		mgmt_disconnect_failed(hdev, &conn->dst, conn->type,
				       conn->dst_type, status);

	hci_dev_unlock(hdev);
}

static void hci_cs_create_phylink(struct hci_dev *hdev, u8 status)
{
	struct hci_cp_create_phy_link *cp;

	BT_DBG("%s status 0x%2.2x", hdev->name, status);

	cp = hci_sent_cmd_data(hdev, HCI_OP_CREATE_PHY_LINK);
	if (!cp)
		return;

	hci_dev_lock(hdev);

	if (status) {
		struct hci_conn *hcon;

		hcon = hci_conn_hash_lookup_handle(hdev, cp->phy_handle);
		if (hcon)
			hci_conn_del(hcon);
	} else {
		amp_write_remote_assoc(hdev, cp->phy_handle);
	}

	hci_dev_unlock(hdev);
}

static void hci_cs_accept_phylink(struct hci_dev *hdev, u8 status)
{
	struct hci_cp_accept_phy_link *cp;

	BT_DBG("%s status 0x%2.2x", hdev->name, status);

	if (status)
		return;

	cp = hci_sent_cmd_data(hdev, HCI_OP_ACCEPT_PHY_LINK);
	if (!cp)
		return;

	amp_write_remote_assoc(hdev, cp->phy_handle);
}

static void hci_cs_le_create_conn(struct hci_dev *hdev, u8 status)
{
	struct hci_cp_le_create_conn *cp;
	struct hci_conn *conn;

	BT_DBG("%s status 0x%2.2x", hdev->name, status);

	/* All connection failure handling is taken care of by the
	 * hci_le_conn_failed function which is triggered by the HCI
	 * request completion callbacks used for connecting.
	 */
	if (status)
		return;

	cp = hci_sent_cmd_data(hdev, HCI_OP_LE_CREATE_CONN);
	if (!cp)
		return;

	hci_dev_lock(hdev);

	conn = hci_conn_hash_lookup_ba(hdev, LE_LINK, &cp->peer_addr);
	if (!conn)
		goto unlock;

	/* Store the initiator and responder address information which
	 * is needed for SMP. These values will not change during the
	 * lifetime of the connection.
	 */
	conn->init_addr_type = cp->own_address_type;
	if (cp->own_address_type == ADDR_LE_DEV_RANDOM)
		bacpy(&conn->init_addr, &hdev->random_addr);
	else
		bacpy(&conn->init_addr, &hdev->bdaddr);

	conn->resp_addr_type = cp->peer_addr_type;
	bacpy(&conn->resp_addr, &cp->peer_addr);

	/* We don't want the connection attempt to stick around
	 * indefinitely since LE doesn't have a page timeout concept
	 * like BR/EDR. Set a timer for any connection that doesn't use
	 * the white list for connecting.
	 */
	if (cp->filter_policy == HCI_LE_USE_PEER_ADDR)
		queue_delayed_work(conn->hdev->workqueue,
				   &conn->le_conn_timeout,
				   conn->conn_timeout);

unlock:
	hci_dev_unlock(hdev);
}

static void hci_cs_le_start_enc(struct hci_dev *hdev, u8 status)
{
	struct hci_cp_le_start_enc *cp;
	struct hci_conn *conn;

	BT_DBG("%s status 0x%2.2x", hdev->name, status);

	if (!status)
		return;

	hci_dev_lock(hdev);

	cp = hci_sent_cmd_data(hdev, HCI_OP_LE_START_ENC);
	if (!cp)
		goto unlock;

	conn = hci_conn_hash_lookup_handle(hdev, __le16_to_cpu(cp->handle));
	if (!conn)
		goto unlock;

	if (conn->state != BT_CONNECTED)
		goto unlock;

	hci_disconnect(conn, HCI_ERROR_AUTH_FAILURE);
	hci_conn_drop(conn);

unlock:
	hci_dev_unlock(hdev);
}

static void hci_inquiry_complete_evt(struct hci_dev *hdev, struct sk_buff *skb)
{
	__u8 status = *((__u8 *) skb->data);
	struct discovery_state *discov = &hdev->discovery;
	struct inquiry_entry *e;

	BT_DBG("%s status 0x%2.2x", hdev->name, status);

	hci_conn_check_pending(hdev);

	if (!test_and_clear_bit(HCI_INQUIRY, &hdev->flags))
		return;

	smp_mb__after_atomic(); /* wake_up_bit advises about this barrier */
	wake_up_bit(&hdev->flags, HCI_INQUIRY);

	if (!test_bit(HCI_MGMT, &hdev->dev_flags))
		return;

	hci_dev_lock(hdev);

	if (discov->state != DISCOVERY_FINDING)
		goto unlock;

	if (list_empty(&discov->resolve)) {
		hci_discovery_set_state(hdev, DISCOVERY_STOPPED);
		goto unlock;
	}

	e = hci_inquiry_cache_lookup_resolve(hdev, BDADDR_ANY, NAME_NEEDED);
	if (e && hci_resolve_name(hdev, e) == 0) {
		e->name_state = NAME_PENDING;
		hci_discovery_set_state(hdev, DISCOVERY_RESOLVING);
	} else {
		hci_discovery_set_state(hdev, DISCOVERY_STOPPED);
	}

unlock:
	hci_dev_unlock(hdev);
}

static void hci_inquiry_result_evt(struct hci_dev *hdev, struct sk_buff *skb)
{
	struct inquiry_data data;
	struct inquiry_info *info = (void *) (skb->data + 1);
	int num_rsp = *((__u8 *) skb->data);

	BT_DBG("%s num_rsp %d", hdev->name, num_rsp);

	if (!num_rsp)
		return;

	if (test_bit(HCI_PERIODIC_INQ, &hdev->dev_flags))
		return;

	hci_dev_lock(hdev);

	for (; num_rsp; num_rsp--, info++) {
		u32 flags;

		bacpy(&data.bdaddr, &info->bdaddr);
		data.pscan_rep_mode	= info->pscan_rep_mode;
		data.pscan_period_mode	= info->pscan_period_mode;
		data.pscan_mode		= info->pscan_mode;
		memcpy(data.dev_class, info->dev_class, 3);
		data.clock_offset	= info->clock_offset;
		data.rssi		= 0x00;
		data.ssp_mode		= 0x00;

		flags = hci_inquiry_cache_update(hdev, &data, false);

		mgmt_device_found(hdev, &info->bdaddr, ACL_LINK, 0x00,
				  info->dev_class, 0, flags, NULL, 0, NULL, 0);
	}

	hci_dev_unlock(hdev);
}

static void hci_conn_complete_evt(struct hci_dev *hdev, struct sk_buff *skb)
{
	struct hci_ev_conn_complete *ev = (void *) skb->data;
	struct hci_conn *conn;

	BT_DBG("%s", hdev->name);

	hci_dev_lock(hdev);

	conn = hci_conn_hash_lookup_ba(hdev, ev->link_type, &ev->bdaddr);
	if (!conn) {
		if (ev->link_type != SCO_LINK)
			goto unlock;

		conn = hci_conn_hash_lookup_ba(hdev, ESCO_LINK, &ev->bdaddr);
		if (!conn)
			goto unlock;

		conn->type = SCO_LINK;
	}

	if (!ev->status) {
		conn->handle = __le16_to_cpu(ev->handle);

		if (conn->type == ACL_LINK) {
			conn->state = BT_CONFIG;
			hci_conn_hold(conn);

			if (!conn->out && !hci_conn_ssp_enabled(conn) &&
			    !hci_find_link_key(hdev, &ev->bdaddr))
				conn->disc_timeout = HCI_PAIRING_TIMEOUT;
			else
				conn->disc_timeout = HCI_DISCONN_TIMEOUT;
		} else
			conn->state = BT_CONNECTED;

		hci_conn_add_sysfs(conn);

		if (test_bit(HCI_AUTH, &hdev->flags))
			set_bit(HCI_CONN_AUTH, &conn->flags);

		if (test_bit(HCI_ENCRYPT, &hdev->flags))
			set_bit(HCI_CONN_ENCRYPT, &conn->flags);

		/* Get remote features */
		if (conn->type == ACL_LINK) {
			struct hci_cp_read_remote_features cp;
			cp.handle = ev->handle;
			hci_send_cmd(hdev, HCI_OP_READ_REMOTE_FEATURES,
				     sizeof(cp), &cp);
		}

		/* Set packet type for incoming connection */
		if (!conn->out && hdev->hci_ver < BLUETOOTH_VER_2_0) {
			struct hci_cp_change_conn_ptype cp;
			cp.handle = ev->handle;
			cp.pkt_type = cpu_to_le16(conn->pkt_type);
			hci_send_cmd(hdev, HCI_OP_CHANGE_CONN_PTYPE, sizeof(cp),
				     &cp);
		}
	} else {
		conn->state = BT_CLOSED;
		if (conn->type == ACL_LINK)
			mgmt_connect_failed(hdev, &conn->dst, conn->type,
					    conn->dst_type, ev->status);
	}

	if (conn->type == ACL_LINK)
		hci_sco_setup(conn, ev->status);

	if (ev->status) {
		hci_proto_connect_cfm(conn, ev->status);
		hci_conn_del(conn);
	} else if (ev->link_type != ACL_LINK)
		hci_proto_connect_cfm(conn, ev->status);

unlock:
	hci_dev_unlock(hdev);

	hci_conn_check_pending(hdev);
}

static void hci_reject_conn(struct hci_dev *hdev, bdaddr_t *bdaddr)
{
	struct hci_cp_reject_conn_req cp;

	bacpy(&cp.bdaddr, bdaddr);
	cp.reason = HCI_ERROR_REJ_BAD_ADDR;
	hci_send_cmd(hdev, HCI_OP_REJECT_CONN_REQ, sizeof(cp), &cp);
}

static void hci_conn_request_evt(struct hci_dev *hdev, struct sk_buff *skb)
{
	struct hci_ev_conn_request *ev = (void *) skb->data;
	int mask = hdev->link_mode;
	struct inquiry_entry *ie;
	struct hci_conn *conn;
	__u8 flags = 0;

	BT_DBG("%s bdaddr %pMR type 0x%x", hdev->name, &ev->bdaddr,
	       ev->link_type);

	mask |= hci_proto_connect_ind(hdev, &ev->bdaddr, ev->link_type,
				      &flags);

	if (!(mask & HCI_LM_ACCEPT)) {
		hci_reject_conn(hdev, &ev->bdaddr);
		return;
	}

	if (hci_bdaddr_list_lookup(&hdev->blacklist, &ev->bdaddr,
				   BDADDR_BREDR)) {
		hci_reject_conn(hdev, &ev->bdaddr);
		return;
	}

	if (!test_bit(HCI_CONNECTABLE, &hdev->dev_flags) &&
	    !hci_bdaddr_list_lookup(&hdev->whitelist, &ev->bdaddr,
				    BDADDR_BREDR)) {
		    hci_reject_conn(hdev, &ev->bdaddr);
		    return;
	}
<<<<<<< HEAD

	/* Connection accepted */

=======

	/* Connection accepted */

>>>>>>> 9e82bf01
	hci_dev_lock(hdev);

	ie = hci_inquiry_cache_lookup(hdev, &ev->bdaddr);
	if (ie)
		memcpy(ie->data.dev_class, ev->dev_class, 3);

	conn = hci_conn_hash_lookup_ba(hdev, ev->link_type,
			&ev->bdaddr);
	if (!conn) {
		conn = hci_conn_add(hdev, ev->link_type, &ev->bdaddr,
				    HCI_ROLE_SLAVE);
		if (!conn) {
			BT_ERR("No memory for new connection");
			hci_dev_unlock(hdev);
			return;
		}
	}

	memcpy(conn->dev_class, ev->dev_class, 3);

	hci_dev_unlock(hdev);

	if (ev->link_type == ACL_LINK ||
	    (!(flags & HCI_PROTO_DEFER) && !lmp_esco_capable(hdev))) {
		struct hci_cp_accept_conn_req cp;
		conn->state = BT_CONNECT;

		bacpy(&cp.bdaddr, &ev->bdaddr);

		if (lmp_rswitch_capable(hdev) && (mask & HCI_LM_MASTER))
			cp.role = 0x00; /* Become master */
		else
			cp.role = 0x01; /* Remain slave */

		hci_send_cmd(hdev, HCI_OP_ACCEPT_CONN_REQ, sizeof(cp), &cp);
	} else if (!(flags & HCI_PROTO_DEFER)) {
		struct hci_cp_accept_sync_conn_req cp;
		conn->state = BT_CONNECT;

		bacpy(&cp.bdaddr, &ev->bdaddr);
		cp.pkt_type = cpu_to_le16(conn->pkt_type);

		cp.tx_bandwidth   = cpu_to_le32(0x00001f40);
		cp.rx_bandwidth   = cpu_to_le32(0x00001f40);
		cp.max_latency    = cpu_to_le16(0xffff);
		cp.content_format = cpu_to_le16(hdev->voice_setting);
		cp.retrans_effort = 0xff;

		hci_send_cmd(hdev, HCI_OP_ACCEPT_SYNC_CONN_REQ, sizeof(cp),
			     &cp);
	} else {
		conn->state = BT_CONNECT2;
		hci_proto_connect_cfm(conn, 0);
	}
}

static u8 hci_to_mgmt_reason(u8 err)
{
	switch (err) {
	case HCI_ERROR_CONNECTION_TIMEOUT:
		return MGMT_DEV_DISCONN_TIMEOUT;
	case HCI_ERROR_REMOTE_USER_TERM:
	case HCI_ERROR_REMOTE_LOW_RESOURCES:
	case HCI_ERROR_REMOTE_POWER_OFF:
		return MGMT_DEV_DISCONN_REMOTE;
	case HCI_ERROR_LOCAL_HOST_TERM:
		return MGMT_DEV_DISCONN_LOCAL_HOST;
	default:
		return MGMT_DEV_DISCONN_UNKNOWN;
	}
}

static void hci_disconn_complete_evt(struct hci_dev *hdev, struct sk_buff *skb)
{
	struct hci_ev_disconn_complete *ev = (void *) skb->data;
	u8 reason = hci_to_mgmt_reason(ev->reason);
	struct hci_conn_params *params;
	struct hci_conn *conn;
	bool mgmt_connected;
	u8 type;

	BT_DBG("%s status 0x%2.2x", hdev->name, ev->status);

	hci_dev_lock(hdev);

	conn = hci_conn_hash_lookup_handle(hdev, __le16_to_cpu(ev->handle));
	if (!conn)
		goto unlock;

	if (ev->status) {
		mgmt_disconnect_failed(hdev, &conn->dst, conn->type,
				       conn->dst_type, ev->status);
		goto unlock;
	}

	conn->state = BT_CLOSED;

	mgmt_connected = test_and_clear_bit(HCI_CONN_MGMT_CONNECTED, &conn->flags);
	mgmt_device_disconnected(hdev, &conn->dst, conn->type, conn->dst_type,
				reason, mgmt_connected);

	if (conn->type == ACL_LINK &&
	    test_bit(HCI_CONN_FLUSH_KEY, &conn->flags))
		hci_remove_link_key(hdev, &conn->dst);

	params = hci_conn_params_lookup(hdev, &conn->dst, conn->dst_type);
	if (params) {
		switch (params->auto_connect) {
		case HCI_AUTO_CONN_LINK_LOSS:
			if (ev->reason != HCI_ERROR_CONNECTION_TIMEOUT)
				break;
			/* Fall through */

		case HCI_AUTO_CONN_DIRECT:
		case HCI_AUTO_CONN_ALWAYS:
			list_del_init(&params->action);
			list_add(&params->action, &hdev->pend_le_conns);
			hci_update_background_scan(hdev);
			break;

		default:
			break;
		}
	}

	type = conn->type;

	hci_proto_disconn_cfm(conn, ev->reason);
	hci_conn_del(conn);

	/* Re-enable advertising if necessary, since it might
	 * have been disabled by the connection. From the
	 * HCI_LE_Set_Advertise_Enable command description in
	 * the core specification (v4.0):
	 * "The Controller shall continue advertising until the Host
	 * issues an LE_Set_Advertise_Enable command with
	 * Advertising_Enable set to 0x00 (Advertising is disabled)
	 * or until a connection is created or until the Advertising
	 * is timed out due to Directed Advertising."
	 */
	if (type == LE_LINK)
		mgmt_reenable_advertising(hdev);

unlock:
	hci_dev_unlock(hdev);
}

static void hci_auth_complete_evt(struct hci_dev *hdev, struct sk_buff *skb)
{
	struct hci_ev_auth_complete *ev = (void *) skb->data;
	struct hci_conn *conn;

	BT_DBG("%s status 0x%2.2x", hdev->name, ev->status);

	hci_dev_lock(hdev);

	conn = hci_conn_hash_lookup_handle(hdev, __le16_to_cpu(ev->handle));
	if (!conn)
		goto unlock;

	if (!ev->status) {
		if (!hci_conn_ssp_enabled(conn) &&
		    test_bit(HCI_CONN_REAUTH_PEND, &conn->flags)) {
			BT_INFO("re-auth of legacy device is not possible.");
		} else {
			set_bit(HCI_CONN_AUTH, &conn->flags);
			conn->sec_level = conn->pending_sec_level;
		}
	} else {
		mgmt_auth_failed(hdev, &conn->dst, conn->type, conn->dst_type,
				 ev->status);
	}

	clear_bit(HCI_CONN_AUTH_PEND, &conn->flags);
	clear_bit(HCI_CONN_REAUTH_PEND, &conn->flags);

	if (conn->state == BT_CONFIG) {
		if (!ev->status && hci_conn_ssp_enabled(conn)) {
			struct hci_cp_set_conn_encrypt cp;
			cp.handle  = ev->handle;
			cp.encrypt = 0x01;
			hci_send_cmd(hdev, HCI_OP_SET_CONN_ENCRYPT, sizeof(cp),
				     &cp);
		} else {
			conn->state = BT_CONNECTED;
			hci_proto_connect_cfm(conn, ev->status);
			hci_conn_drop(conn);
		}
	} else {
		hci_auth_cfm(conn, ev->status);

		hci_conn_hold(conn);
		conn->disc_timeout = HCI_DISCONN_TIMEOUT;
		hci_conn_drop(conn);
	}

	if (test_bit(HCI_CONN_ENCRYPT_PEND, &conn->flags)) {
		if (!ev->status) {
			struct hci_cp_set_conn_encrypt cp;
			cp.handle  = ev->handle;
			cp.encrypt = 0x01;
			hci_send_cmd(hdev, HCI_OP_SET_CONN_ENCRYPT, sizeof(cp),
				     &cp);
		} else {
			clear_bit(HCI_CONN_ENCRYPT_PEND, &conn->flags);
			hci_encrypt_cfm(conn, ev->status, 0x00);
		}
	}

unlock:
	hci_dev_unlock(hdev);
}

static void hci_remote_name_evt(struct hci_dev *hdev, struct sk_buff *skb)
{
	struct hci_ev_remote_name *ev = (void *) skb->data;
	struct hci_conn *conn;

	BT_DBG("%s", hdev->name);

	hci_conn_check_pending(hdev);

	hci_dev_lock(hdev);

	conn = hci_conn_hash_lookup_ba(hdev, ACL_LINK, &ev->bdaddr);

	if (!test_bit(HCI_MGMT, &hdev->dev_flags))
		goto check_auth;

	if (ev->status == 0)
		hci_check_pending_name(hdev, conn, &ev->bdaddr, ev->name,
				       strnlen(ev->name, HCI_MAX_NAME_LENGTH));
	else
		hci_check_pending_name(hdev, conn, &ev->bdaddr, NULL, 0);

check_auth:
	if (!conn)
		goto unlock;

	if (!hci_outgoing_auth_needed(hdev, conn))
		goto unlock;

	if (!test_and_set_bit(HCI_CONN_AUTH_PEND, &conn->flags)) {
		struct hci_cp_auth_requested cp;

		set_bit(HCI_CONN_AUTH_INITIATOR, &conn->flags);

		cp.handle = __cpu_to_le16(conn->handle);
		hci_send_cmd(hdev, HCI_OP_AUTH_REQUESTED, sizeof(cp), &cp);
	}

unlock:
	hci_dev_unlock(hdev);
}

static void hci_encrypt_change_evt(struct hci_dev *hdev, struct sk_buff *skb)
{
	struct hci_ev_encrypt_change *ev = (void *) skb->data;
	struct hci_conn *conn;

	BT_DBG("%s status 0x%2.2x", hdev->name, ev->status);

	hci_dev_lock(hdev);

	conn = hci_conn_hash_lookup_handle(hdev, __le16_to_cpu(ev->handle));
	if (!conn)
		goto unlock;

	if (!ev->status) {
		if (ev->encrypt) {
			/* Encryption implies authentication */
			set_bit(HCI_CONN_AUTH, &conn->flags);
			set_bit(HCI_CONN_ENCRYPT, &conn->flags);
			conn->sec_level = conn->pending_sec_level;

			/* P-256 authentication key implies FIPS */
			if (conn->key_type == HCI_LK_AUTH_COMBINATION_P256)
				set_bit(HCI_CONN_FIPS, &conn->flags);

			if ((conn->type == ACL_LINK && ev->encrypt == 0x02) ||
			    conn->type == LE_LINK)
				set_bit(HCI_CONN_AES_CCM, &conn->flags);
		} else {
			clear_bit(HCI_CONN_ENCRYPT, &conn->flags);
			clear_bit(HCI_CONN_AES_CCM, &conn->flags);
		}
	}

	clear_bit(HCI_CONN_ENCRYPT_PEND, &conn->flags);

	if (ev->status && conn->state == BT_CONNECTED) {
		hci_disconnect(conn, HCI_ERROR_AUTH_FAILURE);
		hci_conn_drop(conn);
		goto unlock;
	}

	if (conn->state == BT_CONFIG) {
		if (!ev->status)
			conn->state = BT_CONNECTED;

		/* In Secure Connections Only mode, do not allow any
		 * connections that are not encrypted with AES-CCM
		 * using a P-256 authenticated combination key.
		 */
		if (test_bit(HCI_SC_ONLY, &hdev->dev_flags) &&
		    (!test_bit(HCI_CONN_AES_CCM, &conn->flags) ||
		     conn->key_type != HCI_LK_AUTH_COMBINATION_P256)) {
			hci_proto_connect_cfm(conn, HCI_ERROR_AUTH_FAILURE);
			hci_conn_drop(conn);
			goto unlock;
		}

		hci_proto_connect_cfm(conn, ev->status);
		hci_conn_drop(conn);
	} else
		hci_encrypt_cfm(conn, ev->status, ev->encrypt);

unlock:
	hci_dev_unlock(hdev);
}

static void hci_change_link_key_complete_evt(struct hci_dev *hdev,
					     struct sk_buff *skb)
{
	struct hci_ev_change_link_key_complete *ev = (void *) skb->data;
	struct hci_conn *conn;

	BT_DBG("%s status 0x%2.2x", hdev->name, ev->status);

	hci_dev_lock(hdev);

	conn = hci_conn_hash_lookup_handle(hdev, __le16_to_cpu(ev->handle));
	if (conn) {
		if (!ev->status)
			set_bit(HCI_CONN_SECURE, &conn->flags);

		clear_bit(HCI_CONN_AUTH_PEND, &conn->flags);

		hci_key_change_cfm(conn, ev->status);
	}

	hci_dev_unlock(hdev);
}

static void hci_remote_features_evt(struct hci_dev *hdev,
				    struct sk_buff *skb)
{
	struct hci_ev_remote_features *ev = (void *) skb->data;
	struct hci_conn *conn;

	BT_DBG("%s status 0x%2.2x", hdev->name, ev->status);

	hci_dev_lock(hdev);

	conn = hci_conn_hash_lookup_handle(hdev, __le16_to_cpu(ev->handle));
	if (!conn)
		goto unlock;

	if (!ev->status)
		memcpy(conn->features[0], ev->features, 8);

	if (conn->state != BT_CONFIG)
		goto unlock;

	if (!ev->status && lmp_ssp_capable(hdev) && lmp_ssp_capable(conn)) {
		struct hci_cp_read_remote_ext_features cp;
		cp.handle = ev->handle;
		cp.page = 0x01;
		hci_send_cmd(hdev, HCI_OP_READ_REMOTE_EXT_FEATURES,
			     sizeof(cp), &cp);
		goto unlock;
	}

	if (!ev->status && !test_bit(HCI_CONN_MGMT_CONNECTED, &conn->flags)) {
		struct hci_cp_remote_name_req cp;
		memset(&cp, 0, sizeof(cp));
		bacpy(&cp.bdaddr, &conn->dst);
		cp.pscan_rep_mode = 0x02;
		hci_send_cmd(hdev, HCI_OP_REMOTE_NAME_REQ, sizeof(cp), &cp);
	} else if (!test_and_set_bit(HCI_CONN_MGMT_CONNECTED, &conn->flags))
		mgmt_device_connected(hdev, &conn->dst, conn->type,
				      conn->dst_type, 0, NULL, 0,
				      conn->dev_class);

	if (!hci_outgoing_auth_needed(hdev, conn)) {
		conn->state = BT_CONNECTED;
		hci_proto_connect_cfm(conn, ev->status);
		hci_conn_drop(conn);
	}

unlock:
	hci_dev_unlock(hdev);
}

static void hci_cmd_complete_evt(struct hci_dev *hdev, struct sk_buff *skb)
{
	struct hci_ev_cmd_complete *ev = (void *) skb->data;
	u8 status = skb->data[sizeof(*ev)];
	__u16 opcode;

	skb_pull(skb, sizeof(*ev));

	opcode = __le16_to_cpu(ev->opcode);

	switch (opcode) {
	case HCI_OP_INQUIRY_CANCEL:
		hci_cc_inquiry_cancel(hdev, skb);
		break;

	case HCI_OP_PERIODIC_INQ:
		hci_cc_periodic_inq(hdev, skb);
		break;

	case HCI_OP_EXIT_PERIODIC_INQ:
		hci_cc_exit_periodic_inq(hdev, skb);
		break;

	case HCI_OP_REMOTE_NAME_REQ_CANCEL:
		hci_cc_remote_name_req_cancel(hdev, skb);
		break;

	case HCI_OP_ROLE_DISCOVERY:
		hci_cc_role_discovery(hdev, skb);
		break;

	case HCI_OP_READ_LINK_POLICY:
		hci_cc_read_link_policy(hdev, skb);
		break;

	case HCI_OP_WRITE_LINK_POLICY:
		hci_cc_write_link_policy(hdev, skb);
		break;

	case HCI_OP_READ_DEF_LINK_POLICY:
		hci_cc_read_def_link_policy(hdev, skb);
		break;

	case HCI_OP_WRITE_DEF_LINK_POLICY:
		hci_cc_write_def_link_policy(hdev, skb);
		break;

	case HCI_OP_RESET:
		hci_cc_reset(hdev, skb);
		break;

	case HCI_OP_WRITE_LOCAL_NAME:
		hci_cc_write_local_name(hdev, skb);
		break;

	case HCI_OP_READ_LOCAL_NAME:
		hci_cc_read_local_name(hdev, skb);
		break;

	case HCI_OP_WRITE_AUTH_ENABLE:
		hci_cc_write_auth_enable(hdev, skb);
		break;

	case HCI_OP_WRITE_ENCRYPT_MODE:
		hci_cc_write_encrypt_mode(hdev, skb);
		break;

	case HCI_OP_WRITE_SCAN_ENABLE:
		hci_cc_write_scan_enable(hdev, skb);
		break;

	case HCI_OP_READ_CLASS_OF_DEV:
		hci_cc_read_class_of_dev(hdev, skb);
		break;

	case HCI_OP_WRITE_CLASS_OF_DEV:
		hci_cc_write_class_of_dev(hdev, skb);
		break;

	case HCI_OP_READ_VOICE_SETTING:
		hci_cc_read_voice_setting(hdev, skb);
		break;

	case HCI_OP_WRITE_VOICE_SETTING:
		hci_cc_write_voice_setting(hdev, skb);
		break;

	case HCI_OP_READ_NUM_SUPPORTED_IAC:
		hci_cc_read_num_supported_iac(hdev, skb);
		break;

	case HCI_OP_WRITE_SSP_MODE:
		hci_cc_write_ssp_mode(hdev, skb);
		break;

	case HCI_OP_WRITE_SC_SUPPORT:
		hci_cc_write_sc_support(hdev, skb);
		break;

	case HCI_OP_READ_LOCAL_VERSION:
		hci_cc_read_local_version(hdev, skb);
		break;

	case HCI_OP_READ_LOCAL_COMMANDS:
		hci_cc_read_local_commands(hdev, skb);
		break;

	case HCI_OP_READ_LOCAL_FEATURES:
		hci_cc_read_local_features(hdev, skb);
		break;

	case HCI_OP_READ_LOCAL_EXT_FEATURES:
		hci_cc_read_local_ext_features(hdev, skb);
		break;

	case HCI_OP_READ_BUFFER_SIZE:
		hci_cc_read_buffer_size(hdev, skb);
		break;

	case HCI_OP_READ_BD_ADDR:
		hci_cc_read_bd_addr(hdev, skb);
		break;

	case HCI_OP_READ_PAGE_SCAN_ACTIVITY:
		hci_cc_read_page_scan_activity(hdev, skb);
		break;

	case HCI_OP_WRITE_PAGE_SCAN_ACTIVITY:
		hci_cc_write_page_scan_activity(hdev, skb);
		break;

	case HCI_OP_READ_PAGE_SCAN_TYPE:
		hci_cc_read_page_scan_type(hdev, skb);
		break;

	case HCI_OP_WRITE_PAGE_SCAN_TYPE:
		hci_cc_write_page_scan_type(hdev, skb);
		break;

	case HCI_OP_READ_DATA_BLOCK_SIZE:
		hci_cc_read_data_block_size(hdev, skb);
		break;

	case HCI_OP_READ_FLOW_CONTROL_MODE:
		hci_cc_read_flow_control_mode(hdev, skb);
		break;

	case HCI_OP_READ_LOCAL_AMP_INFO:
		hci_cc_read_local_amp_info(hdev, skb);
		break;

	case HCI_OP_READ_CLOCK:
		hci_cc_read_clock(hdev, skb);
		break;

	case HCI_OP_READ_LOCAL_AMP_ASSOC:
		hci_cc_read_local_amp_assoc(hdev, skb);
		break;

	case HCI_OP_READ_INQ_RSP_TX_POWER:
		hci_cc_read_inq_rsp_tx_power(hdev, skb);
		break;

	case HCI_OP_PIN_CODE_REPLY:
		hci_cc_pin_code_reply(hdev, skb);
		break;

	case HCI_OP_PIN_CODE_NEG_REPLY:
		hci_cc_pin_code_neg_reply(hdev, skb);
		break;

	case HCI_OP_READ_LOCAL_OOB_DATA:
		hci_cc_read_local_oob_data(hdev, skb);
		break;

	case HCI_OP_READ_LOCAL_OOB_EXT_DATA:
		hci_cc_read_local_oob_ext_data(hdev, skb);
		break;

	case HCI_OP_LE_READ_BUFFER_SIZE:
		hci_cc_le_read_buffer_size(hdev, skb);
		break;

	case HCI_OP_LE_READ_LOCAL_FEATURES:
		hci_cc_le_read_local_features(hdev, skb);
		break;

	case HCI_OP_LE_READ_ADV_TX_POWER:
		hci_cc_le_read_adv_tx_power(hdev, skb);
		break;

	case HCI_OP_USER_CONFIRM_REPLY:
		hci_cc_user_confirm_reply(hdev, skb);
		break;

	case HCI_OP_USER_CONFIRM_NEG_REPLY:
		hci_cc_user_confirm_neg_reply(hdev, skb);
		break;

	case HCI_OP_USER_PASSKEY_REPLY:
		hci_cc_user_passkey_reply(hdev, skb);
		break;

	case HCI_OP_USER_PASSKEY_NEG_REPLY:
		hci_cc_user_passkey_neg_reply(hdev, skb);
		break;

	case HCI_OP_LE_SET_RANDOM_ADDR:
		hci_cc_le_set_random_addr(hdev, skb);
		break;

	case HCI_OP_LE_SET_ADV_ENABLE:
		hci_cc_le_set_adv_enable(hdev, skb);
		break;

	case HCI_OP_LE_SET_SCAN_PARAM:
		hci_cc_le_set_scan_param(hdev, skb);
		break;

	case HCI_OP_LE_SET_SCAN_ENABLE:
		hci_cc_le_set_scan_enable(hdev, skb);
		break;

	case HCI_OP_LE_READ_WHITE_LIST_SIZE:
		hci_cc_le_read_white_list_size(hdev, skb);
		break;

	case HCI_OP_LE_CLEAR_WHITE_LIST:
		hci_cc_le_clear_white_list(hdev, skb);
		break;

	case HCI_OP_LE_ADD_TO_WHITE_LIST:
		hci_cc_le_add_to_white_list(hdev, skb);
		break;

	case HCI_OP_LE_DEL_FROM_WHITE_LIST:
		hci_cc_le_del_from_white_list(hdev, skb);
		break;

	case HCI_OP_LE_READ_SUPPORTED_STATES:
		hci_cc_le_read_supported_states(hdev, skb);
		break;

	case HCI_OP_WRITE_LE_HOST_SUPPORTED:
		hci_cc_write_le_host_supported(hdev, skb);
		break;

	case HCI_OP_LE_SET_ADV_PARAM:
		hci_cc_set_adv_param(hdev, skb);
		break;

	case HCI_OP_WRITE_REMOTE_AMP_ASSOC:
		hci_cc_write_remote_amp_assoc(hdev, skb);
		break;

	case HCI_OP_READ_RSSI:
		hci_cc_read_rssi(hdev, skb);
		break;

	case HCI_OP_READ_TX_POWER:
		hci_cc_read_tx_power(hdev, skb);
		break;

	default:
		BT_DBG("%s opcode 0x%4.4x", hdev->name, opcode);
		break;
	}

	if (opcode != HCI_OP_NOP)
		cancel_delayed_work(&hdev->cmd_timer);

	hci_req_cmd_complete(hdev, opcode, status);

	if (ev->ncmd && !test_bit(HCI_RESET, &hdev->flags)) {
		atomic_set(&hdev->cmd_cnt, 1);
		if (!skb_queue_empty(&hdev->cmd_q))
			queue_work(hdev->workqueue, &hdev->cmd_work);
	}
}

static void hci_cmd_status_evt(struct hci_dev *hdev, struct sk_buff *skb)
{
	struct hci_ev_cmd_status *ev = (void *) skb->data;
	__u16 opcode;

	skb_pull(skb, sizeof(*ev));

	opcode = __le16_to_cpu(ev->opcode);

	switch (opcode) {
	case HCI_OP_INQUIRY:
		hci_cs_inquiry(hdev, ev->status);
		break;

	case HCI_OP_CREATE_CONN:
		hci_cs_create_conn(hdev, ev->status);
		break;

	case HCI_OP_ADD_SCO:
		hci_cs_add_sco(hdev, ev->status);
		break;

	case HCI_OP_AUTH_REQUESTED:
		hci_cs_auth_requested(hdev, ev->status);
		break;

	case HCI_OP_SET_CONN_ENCRYPT:
		hci_cs_set_conn_encrypt(hdev, ev->status);
		break;

	case HCI_OP_REMOTE_NAME_REQ:
		hci_cs_remote_name_req(hdev, ev->status);
		break;

	case HCI_OP_READ_REMOTE_FEATURES:
		hci_cs_read_remote_features(hdev, ev->status);
		break;

	case HCI_OP_READ_REMOTE_EXT_FEATURES:
		hci_cs_read_remote_ext_features(hdev, ev->status);
		break;

	case HCI_OP_SETUP_SYNC_CONN:
		hci_cs_setup_sync_conn(hdev, ev->status);
		break;

	case HCI_OP_SNIFF_MODE:
		hci_cs_sniff_mode(hdev, ev->status);
		break;

	case HCI_OP_EXIT_SNIFF_MODE:
		hci_cs_exit_sniff_mode(hdev, ev->status);
		break;

	case HCI_OP_DISCONNECT:
		hci_cs_disconnect(hdev, ev->status);
		break;

	case HCI_OP_CREATE_PHY_LINK:
		hci_cs_create_phylink(hdev, ev->status);
		break;

	case HCI_OP_ACCEPT_PHY_LINK:
		hci_cs_accept_phylink(hdev, ev->status);
		break;

	case HCI_OP_LE_CREATE_CONN:
		hci_cs_le_create_conn(hdev, ev->status);
		break;

	case HCI_OP_LE_START_ENC:
		hci_cs_le_start_enc(hdev, ev->status);
		break;

	default:
		BT_DBG("%s opcode 0x%4.4x", hdev->name, opcode);
		break;
	}

	if (opcode != HCI_OP_NOP)
		cancel_delayed_work(&hdev->cmd_timer);

	if (ev->status ||
	    (hdev->sent_cmd && !bt_cb(hdev->sent_cmd)->req.event))
		hci_req_cmd_complete(hdev, opcode, ev->status);

	if (ev->ncmd && !test_bit(HCI_RESET, &hdev->flags)) {
		atomic_set(&hdev->cmd_cnt, 1);
		if (!skb_queue_empty(&hdev->cmd_q))
			queue_work(hdev->workqueue, &hdev->cmd_work);
	}
}

static void hci_role_change_evt(struct hci_dev *hdev, struct sk_buff *skb)
{
	struct hci_ev_role_change *ev = (void *) skb->data;
	struct hci_conn *conn;

	BT_DBG("%s status 0x%2.2x", hdev->name, ev->status);

	hci_dev_lock(hdev);

	conn = hci_conn_hash_lookup_ba(hdev, ACL_LINK, &ev->bdaddr);
	if (conn) {
		if (!ev->status)
			conn->role = ev->role;

		clear_bit(HCI_CONN_RSWITCH_PEND, &conn->flags);

		hci_role_switch_cfm(conn, ev->status, ev->role);
	}

	hci_dev_unlock(hdev);
}

static void hci_num_comp_pkts_evt(struct hci_dev *hdev, struct sk_buff *skb)
{
	struct hci_ev_num_comp_pkts *ev = (void *) skb->data;
	int i;

	if (hdev->flow_ctl_mode != HCI_FLOW_CTL_MODE_PACKET_BASED) {
		BT_ERR("Wrong event for mode %d", hdev->flow_ctl_mode);
		return;
	}

	if (skb->len < sizeof(*ev) || skb->len < sizeof(*ev) +
	    ev->num_hndl * sizeof(struct hci_comp_pkts_info)) {
		BT_DBG("%s bad parameters", hdev->name);
		return;
	}

	BT_DBG("%s num_hndl %d", hdev->name, ev->num_hndl);

	for (i = 0; i < ev->num_hndl; i++) {
		struct hci_comp_pkts_info *info = &ev->handles[i];
		struct hci_conn *conn;
		__u16  handle, count;

		handle = __le16_to_cpu(info->handle);
		count  = __le16_to_cpu(info->count);

		conn = hci_conn_hash_lookup_handle(hdev, handle);
		if (!conn)
			continue;

		conn->sent -= count;

		switch (conn->type) {
		case ACL_LINK:
			hdev->acl_cnt += count;
			if (hdev->acl_cnt > hdev->acl_pkts)
				hdev->acl_cnt = hdev->acl_pkts;
			break;

		case LE_LINK:
			if (hdev->le_pkts) {
				hdev->le_cnt += count;
				if (hdev->le_cnt > hdev->le_pkts)
					hdev->le_cnt = hdev->le_pkts;
			} else {
				hdev->acl_cnt += count;
				if (hdev->acl_cnt > hdev->acl_pkts)
					hdev->acl_cnt = hdev->acl_pkts;
			}
			break;

		case SCO_LINK:
			hdev->sco_cnt += count;
			if (hdev->sco_cnt > hdev->sco_pkts)
				hdev->sco_cnt = hdev->sco_pkts;
			break;

		default:
			BT_ERR("Unknown type %d conn %p", conn->type, conn);
			break;
		}
	}

	queue_work(hdev->workqueue, &hdev->tx_work);
}

static struct hci_conn *__hci_conn_lookup_handle(struct hci_dev *hdev,
						 __u16 handle)
{
	struct hci_chan *chan;

	switch (hdev->dev_type) {
	case HCI_BREDR:
		return hci_conn_hash_lookup_handle(hdev, handle);
	case HCI_AMP:
		chan = hci_chan_lookup_handle(hdev, handle);
		if (chan)
			return chan->conn;
		break;
	default:
		BT_ERR("%s unknown dev_type %d", hdev->name, hdev->dev_type);
		break;
	}

	return NULL;
}

static void hci_num_comp_blocks_evt(struct hci_dev *hdev, struct sk_buff *skb)
{
	struct hci_ev_num_comp_blocks *ev = (void *) skb->data;
	int i;

	if (hdev->flow_ctl_mode != HCI_FLOW_CTL_MODE_BLOCK_BASED) {
		BT_ERR("Wrong event for mode %d", hdev->flow_ctl_mode);
		return;
	}

	if (skb->len < sizeof(*ev) || skb->len < sizeof(*ev) +
	    ev->num_hndl * sizeof(struct hci_comp_blocks_info)) {
		BT_DBG("%s bad parameters", hdev->name);
		return;
	}

	BT_DBG("%s num_blocks %d num_hndl %d", hdev->name, ev->num_blocks,
	       ev->num_hndl);

	for (i = 0; i < ev->num_hndl; i++) {
		struct hci_comp_blocks_info *info = &ev->handles[i];
		struct hci_conn *conn = NULL;
		__u16  handle, block_count;

		handle = __le16_to_cpu(info->handle);
		block_count = __le16_to_cpu(info->blocks);

		conn = __hci_conn_lookup_handle(hdev, handle);
		if (!conn)
			continue;

		conn->sent -= block_count;

		switch (conn->type) {
		case ACL_LINK:
		case AMP_LINK:
			hdev->block_cnt += block_count;
			if (hdev->block_cnt > hdev->num_blocks)
				hdev->block_cnt = hdev->num_blocks;
			break;

		default:
			BT_ERR("Unknown type %d conn %p", conn->type, conn);
			break;
		}
	}

	queue_work(hdev->workqueue, &hdev->tx_work);
}

static void hci_mode_change_evt(struct hci_dev *hdev, struct sk_buff *skb)
{
	struct hci_ev_mode_change *ev = (void *) skb->data;
	struct hci_conn *conn;

	BT_DBG("%s status 0x%2.2x", hdev->name, ev->status);

	hci_dev_lock(hdev);

	conn = hci_conn_hash_lookup_handle(hdev, __le16_to_cpu(ev->handle));
	if (conn) {
		conn->mode = ev->mode;

		if (!test_and_clear_bit(HCI_CONN_MODE_CHANGE_PEND,
					&conn->flags)) {
			if (conn->mode == HCI_CM_ACTIVE)
				set_bit(HCI_CONN_POWER_SAVE, &conn->flags);
			else
				clear_bit(HCI_CONN_POWER_SAVE, &conn->flags);
		}

		if (test_and_clear_bit(HCI_CONN_SCO_SETUP_PEND, &conn->flags))
			hci_sco_setup(conn, ev->status);
	}

	hci_dev_unlock(hdev);
}

static void hci_pin_code_request_evt(struct hci_dev *hdev, struct sk_buff *skb)
{
	struct hci_ev_pin_code_req *ev = (void *) skb->data;
	struct hci_conn *conn;

	BT_DBG("%s", hdev->name);

	hci_dev_lock(hdev);

	conn = hci_conn_hash_lookup_ba(hdev, ACL_LINK, &ev->bdaddr);
	if (!conn)
		goto unlock;

	if (conn->state == BT_CONNECTED) {
		hci_conn_hold(conn);
		conn->disc_timeout = HCI_PAIRING_TIMEOUT;
		hci_conn_drop(conn);
	}

	if (!test_bit(HCI_BONDABLE, &hdev->dev_flags) &&
	    !test_bit(HCI_CONN_AUTH_INITIATOR, &conn->flags)) {
		hci_send_cmd(hdev, HCI_OP_PIN_CODE_NEG_REPLY,
			     sizeof(ev->bdaddr), &ev->bdaddr);
	} else if (test_bit(HCI_MGMT, &hdev->dev_flags)) {
		u8 secure;

		if (conn->pending_sec_level == BT_SECURITY_HIGH)
			secure = 1;
		else
			secure = 0;

		mgmt_pin_code_request(hdev, &ev->bdaddr, secure);
	}

unlock:
	hci_dev_unlock(hdev);
}

static void hci_link_key_request_evt(struct hci_dev *hdev, struct sk_buff *skb)
{
	struct hci_ev_link_key_req *ev = (void *) skb->data;
	struct hci_cp_link_key_reply cp;
	struct hci_conn *conn;
	struct link_key *key;

	BT_DBG("%s", hdev->name);

	if (!test_bit(HCI_MGMT, &hdev->dev_flags))
		return;

	hci_dev_lock(hdev);

	key = hci_find_link_key(hdev, &ev->bdaddr);
	if (!key) {
		BT_DBG("%s link key not found for %pMR", hdev->name,
		       &ev->bdaddr);
		goto not_found;
	}

	BT_DBG("%s found key type %u for %pMR", hdev->name, key->type,
	       &ev->bdaddr);

	conn = hci_conn_hash_lookup_ba(hdev, ACL_LINK, &ev->bdaddr);
	if (conn) {
		if ((key->type == HCI_LK_UNAUTH_COMBINATION_P192 ||
		     key->type == HCI_LK_UNAUTH_COMBINATION_P256) &&
		    conn->auth_type != 0xff && (conn->auth_type & 0x01)) {
			BT_DBG("%s ignoring unauthenticated key", hdev->name);
			goto not_found;
		}

		if (key->type == HCI_LK_COMBINATION && key->pin_len < 16 &&
		    (conn->pending_sec_level == BT_SECURITY_HIGH ||
		     conn->pending_sec_level == BT_SECURITY_FIPS)) {
			BT_DBG("%s ignoring key unauthenticated for high security",
			       hdev->name);
			goto not_found;
		}

		conn->key_type = key->type;
		conn->pin_length = key->pin_len;
	}

	bacpy(&cp.bdaddr, &ev->bdaddr);
	memcpy(cp.link_key, key->val, HCI_LINK_KEY_SIZE);

	hci_send_cmd(hdev, HCI_OP_LINK_KEY_REPLY, sizeof(cp), &cp);

	hci_dev_unlock(hdev);

	return;

not_found:
	hci_send_cmd(hdev, HCI_OP_LINK_KEY_NEG_REPLY, 6, &ev->bdaddr);
	hci_dev_unlock(hdev);
}

static void hci_link_key_notify_evt(struct hci_dev *hdev, struct sk_buff *skb)
{
	struct hci_ev_link_key_notify *ev = (void *) skb->data;
	struct hci_conn *conn;
	struct link_key *key;
	bool persistent;
	u8 pin_len = 0;

	BT_DBG("%s", hdev->name);

	hci_dev_lock(hdev);

	conn = hci_conn_hash_lookup_ba(hdev, ACL_LINK, &ev->bdaddr);
	if (conn) {
		hci_conn_hold(conn);
		conn->disc_timeout = HCI_DISCONN_TIMEOUT;
		pin_len = conn->pin_length;

		if (ev->key_type != HCI_LK_CHANGED_COMBINATION)
			conn->key_type = ev->key_type;

		hci_conn_drop(conn);
	}

	if (!test_bit(HCI_MGMT, &hdev->dev_flags))
		goto unlock;

	key = hci_add_link_key(hdev, conn, &ev->bdaddr, ev->link_key,
			        ev->key_type, pin_len, &persistent);
	if (!key)
		goto unlock;
<<<<<<< HEAD

	mgmt_new_link_key(hdev, key, persistent);

	/* Keep debug keys around only if the HCI_KEEP_DEBUG_KEYS flag
	 * is set. If it's not set simply remove the key from the kernel
	 * list (we've still notified user space about it but with
	 * store_hint being 0).
	 */
	if (key->type == HCI_LK_DEBUG_COMBINATION &&
	    !test_bit(HCI_KEEP_DEBUG_KEYS, &hdev->dev_flags)) {
		list_del(&key->list);
		kfree(key);
	} else if (conn) {
		if (persistent)
			clear_bit(HCI_CONN_FLUSH_KEY, &conn->flags);
		else
			set_bit(HCI_CONN_FLUSH_KEY, &conn->flags);
	}

=======

	mgmt_new_link_key(hdev, key, persistent);

	/* Keep debug keys around only if the HCI_KEEP_DEBUG_KEYS flag
	 * is set. If it's not set simply remove the key from the kernel
	 * list (we've still notified user space about it but with
	 * store_hint being 0).
	 */
	if (key->type == HCI_LK_DEBUG_COMBINATION &&
	    !test_bit(HCI_KEEP_DEBUG_KEYS, &hdev->dev_flags)) {
		list_del(&key->list);
		kfree(key);
	} else if (conn) {
		if (persistent)
			clear_bit(HCI_CONN_FLUSH_KEY, &conn->flags);
		else
			set_bit(HCI_CONN_FLUSH_KEY, &conn->flags);
	}

>>>>>>> 9e82bf01
unlock:
	hci_dev_unlock(hdev);
}

static void hci_clock_offset_evt(struct hci_dev *hdev, struct sk_buff *skb)
{
	struct hci_ev_clock_offset *ev = (void *) skb->data;
	struct hci_conn *conn;

	BT_DBG("%s status 0x%2.2x", hdev->name, ev->status);

	hci_dev_lock(hdev);

	conn = hci_conn_hash_lookup_handle(hdev, __le16_to_cpu(ev->handle));
	if (conn && !ev->status) {
		struct inquiry_entry *ie;

		ie = hci_inquiry_cache_lookup(hdev, &conn->dst);
		if (ie) {
			ie->data.clock_offset = ev->clock_offset;
			ie->timestamp = jiffies;
		}
	}

	hci_dev_unlock(hdev);
}

static void hci_pkt_type_change_evt(struct hci_dev *hdev, struct sk_buff *skb)
{
	struct hci_ev_pkt_type_change *ev = (void *) skb->data;
	struct hci_conn *conn;

	BT_DBG("%s status 0x%2.2x", hdev->name, ev->status);

	hci_dev_lock(hdev);

	conn = hci_conn_hash_lookup_handle(hdev, __le16_to_cpu(ev->handle));
	if (conn && !ev->status)
		conn->pkt_type = __le16_to_cpu(ev->pkt_type);

	hci_dev_unlock(hdev);
}

static void hci_pscan_rep_mode_evt(struct hci_dev *hdev, struct sk_buff *skb)
{
	struct hci_ev_pscan_rep_mode *ev = (void *) skb->data;
	struct inquiry_entry *ie;

	BT_DBG("%s", hdev->name);

	hci_dev_lock(hdev);

	ie = hci_inquiry_cache_lookup(hdev, &ev->bdaddr);
	if (ie) {
		ie->data.pscan_rep_mode = ev->pscan_rep_mode;
		ie->timestamp = jiffies;
	}

	hci_dev_unlock(hdev);
}

static void hci_inquiry_result_with_rssi_evt(struct hci_dev *hdev,
					     struct sk_buff *skb)
{
	struct inquiry_data data;
	int num_rsp = *((__u8 *) skb->data);

	BT_DBG("%s num_rsp %d", hdev->name, num_rsp);

	if (!num_rsp)
		return;

	if (test_bit(HCI_PERIODIC_INQ, &hdev->dev_flags))
		return;

	hci_dev_lock(hdev);

	if ((skb->len - 1) / num_rsp != sizeof(struct inquiry_info_with_rssi)) {
		struct inquiry_info_with_rssi_and_pscan_mode *info;
		info = (void *) (skb->data + 1);

		for (; num_rsp; num_rsp--, info++) {
			u32 flags;

			bacpy(&data.bdaddr, &info->bdaddr);
			data.pscan_rep_mode	= info->pscan_rep_mode;
			data.pscan_period_mode	= info->pscan_period_mode;
			data.pscan_mode		= info->pscan_mode;
			memcpy(data.dev_class, info->dev_class, 3);
			data.clock_offset	= info->clock_offset;
			data.rssi		= info->rssi;
			data.ssp_mode		= 0x00;

			flags = hci_inquiry_cache_update(hdev, &data, false);

			mgmt_device_found(hdev, &info->bdaddr, ACL_LINK, 0x00,
					  info->dev_class, info->rssi,
					  flags, NULL, 0, NULL, 0);
		}
	} else {
		struct inquiry_info_with_rssi *info = (void *) (skb->data + 1);

		for (; num_rsp; num_rsp--, info++) {
			u32 flags;

			bacpy(&data.bdaddr, &info->bdaddr);
			data.pscan_rep_mode	= info->pscan_rep_mode;
			data.pscan_period_mode	= info->pscan_period_mode;
			data.pscan_mode		= 0x00;
			memcpy(data.dev_class, info->dev_class, 3);
			data.clock_offset	= info->clock_offset;
			data.rssi		= info->rssi;
			data.ssp_mode		= 0x00;

			flags = hci_inquiry_cache_update(hdev, &data, false);

			mgmt_device_found(hdev, &info->bdaddr, ACL_LINK, 0x00,
					  info->dev_class, info->rssi,
					  flags, NULL, 0, NULL, 0);
		}
	}

	hci_dev_unlock(hdev);
}

static void hci_remote_ext_features_evt(struct hci_dev *hdev,
					struct sk_buff *skb)
{
	struct hci_ev_remote_ext_features *ev = (void *) skb->data;
	struct hci_conn *conn;

	BT_DBG("%s", hdev->name);

	hci_dev_lock(hdev);

	conn = hci_conn_hash_lookup_handle(hdev, __le16_to_cpu(ev->handle));
	if (!conn)
		goto unlock;

	if (ev->page < HCI_MAX_PAGES)
		memcpy(conn->features[ev->page], ev->features, 8);

	if (!ev->status && ev->page == 0x01) {
		struct inquiry_entry *ie;

		ie = hci_inquiry_cache_lookup(hdev, &conn->dst);
		if (ie)
			ie->data.ssp_mode = (ev->features[0] & LMP_HOST_SSP);

		if (ev->features[0] & LMP_HOST_SSP) {
			set_bit(HCI_CONN_SSP_ENABLED, &conn->flags);
		} else {
			/* It is mandatory by the Bluetooth specification that
			 * Extended Inquiry Results are only used when Secure
			 * Simple Pairing is enabled, but some devices violate
			 * this.
			 *
			 * To make these devices work, the internal SSP
			 * enabled flag needs to be cleared if the remote host
			 * features do not indicate SSP support */
			clear_bit(HCI_CONN_SSP_ENABLED, &conn->flags);
		}

		if (ev->features[0] & LMP_HOST_SC)
			set_bit(HCI_CONN_SC_ENABLED, &conn->flags);
	}

	if (conn->state != BT_CONFIG)
		goto unlock;

	if (!ev->status && !test_bit(HCI_CONN_MGMT_CONNECTED, &conn->flags)) {
		struct hci_cp_remote_name_req cp;
		memset(&cp, 0, sizeof(cp));
		bacpy(&cp.bdaddr, &conn->dst);
		cp.pscan_rep_mode = 0x02;
		hci_send_cmd(hdev, HCI_OP_REMOTE_NAME_REQ, sizeof(cp), &cp);
	} else if (!test_and_set_bit(HCI_CONN_MGMT_CONNECTED, &conn->flags))
		mgmt_device_connected(hdev, &conn->dst, conn->type,
				      conn->dst_type, 0, NULL, 0,
				      conn->dev_class);

	if (!hci_outgoing_auth_needed(hdev, conn)) {
		conn->state = BT_CONNECTED;
		hci_proto_connect_cfm(conn, ev->status);
		hci_conn_drop(conn);
	}

unlock:
	hci_dev_unlock(hdev);
}

static void hci_sync_conn_complete_evt(struct hci_dev *hdev,
				       struct sk_buff *skb)
{
	struct hci_ev_sync_conn_complete *ev = (void *) skb->data;
	struct hci_conn *conn;

	BT_DBG("%s status 0x%2.2x", hdev->name, ev->status);

	hci_dev_lock(hdev);

	conn = hci_conn_hash_lookup_ba(hdev, ev->link_type, &ev->bdaddr);
	if (!conn) {
		if (ev->link_type == ESCO_LINK)
			goto unlock;

		conn = hci_conn_hash_lookup_ba(hdev, ESCO_LINK, &ev->bdaddr);
		if (!conn)
			goto unlock;

		conn->type = SCO_LINK;
	}

	switch (ev->status) {
	case 0x00:
		conn->handle = __le16_to_cpu(ev->handle);
		conn->state  = BT_CONNECTED;

		hci_conn_add_sysfs(conn);
		break;

	case 0x10:	/* Connection Accept Timeout */
	case 0x0d:	/* Connection Rejected due to Limited Resources */
	case 0x11:	/* Unsupported Feature or Parameter Value */
	case 0x1c:	/* SCO interval rejected */
	case 0x1a:	/* Unsupported Remote Feature */
	case 0x1f:	/* Unspecified error */
	case 0x20:	/* Unsupported LMP Parameter value */
		if (conn->out) {
			conn->pkt_type = (hdev->esco_type & SCO_ESCO_MASK) |
					(hdev->esco_type & EDR_ESCO_MASK);
			if (hci_setup_sync(conn, conn->link->handle))
				goto unlock;
		}
		/* fall through */

	default:
		conn->state = BT_CLOSED;
		break;
	}

	hci_proto_connect_cfm(conn, ev->status);
	if (ev->status)
		hci_conn_del(conn);

unlock:
	hci_dev_unlock(hdev);
}

static inline size_t eir_get_length(u8 *eir, size_t eir_len)
{
	size_t parsed = 0;

	while (parsed < eir_len) {
		u8 field_len = eir[0];

		if (field_len == 0)
			return parsed;

		parsed += field_len + 1;
		eir += field_len + 1;
	}

	return eir_len;
}

static void hci_extended_inquiry_result_evt(struct hci_dev *hdev,
					    struct sk_buff *skb)
{
	struct inquiry_data data;
	struct extended_inquiry_info *info = (void *) (skb->data + 1);
	int num_rsp = *((__u8 *) skb->data);
	size_t eir_len;

	BT_DBG("%s num_rsp %d", hdev->name, num_rsp);

	if (!num_rsp)
		return;

	if (test_bit(HCI_PERIODIC_INQ, &hdev->dev_flags))
		return;

	hci_dev_lock(hdev);

	for (; num_rsp; num_rsp--, info++) {
		u32 flags;
		bool name_known;

		bacpy(&data.bdaddr, &info->bdaddr);
		data.pscan_rep_mode	= info->pscan_rep_mode;
		data.pscan_period_mode	= info->pscan_period_mode;
		data.pscan_mode		= 0x00;
		memcpy(data.dev_class, info->dev_class, 3);
		data.clock_offset	= info->clock_offset;
		data.rssi		= info->rssi;
		data.ssp_mode		= 0x01;

		if (test_bit(HCI_MGMT, &hdev->dev_flags))
			name_known = eir_has_data_type(info->data,
						       sizeof(info->data),
						       EIR_NAME_COMPLETE);
		else
			name_known = true;

		flags = hci_inquiry_cache_update(hdev, &data, name_known);

		eir_len = eir_get_length(info->data, sizeof(info->data));

		mgmt_device_found(hdev, &info->bdaddr, ACL_LINK, 0x00,
				  info->dev_class, info->rssi,
				  flags, info->data, eir_len, NULL, 0);
	}

	hci_dev_unlock(hdev);
}

static void hci_key_refresh_complete_evt(struct hci_dev *hdev,
					 struct sk_buff *skb)
{
	struct hci_ev_key_refresh_complete *ev = (void *) skb->data;
	struct hci_conn *conn;

	BT_DBG("%s status 0x%2.2x handle 0x%4.4x", hdev->name, ev->status,
	       __le16_to_cpu(ev->handle));

	hci_dev_lock(hdev);

	conn = hci_conn_hash_lookup_handle(hdev, __le16_to_cpu(ev->handle));
	if (!conn)
		goto unlock;

	/* For BR/EDR the necessary steps are taken through the
	 * auth_complete event.
	 */
	if (conn->type != LE_LINK)
		goto unlock;

	if (!ev->status)
		conn->sec_level = conn->pending_sec_level;

	clear_bit(HCI_CONN_ENCRYPT_PEND, &conn->flags);

	if (ev->status && conn->state == BT_CONNECTED) {
		hci_disconnect(conn, HCI_ERROR_AUTH_FAILURE);
		hci_conn_drop(conn);
		goto unlock;
	}

	if (conn->state == BT_CONFIG) {
		if (!ev->status)
			conn->state = BT_CONNECTED;

		hci_proto_connect_cfm(conn, ev->status);
		hci_conn_drop(conn);
	} else {
		hci_auth_cfm(conn, ev->status);

		hci_conn_hold(conn);
		conn->disc_timeout = HCI_DISCONN_TIMEOUT;
		hci_conn_drop(conn);
	}

unlock:
	hci_dev_unlock(hdev);
}

static u8 hci_get_auth_req(struct hci_conn *conn)
{
	/* If remote requests no-bonding follow that lead */
	if (conn->remote_auth == HCI_AT_NO_BONDING ||
	    conn->remote_auth == HCI_AT_NO_BONDING_MITM)
		return conn->remote_auth | (conn->auth_type & 0x01);

	/* If both remote and local have enough IO capabilities, require
	 * MITM protection
	 */
	if (conn->remote_cap != HCI_IO_NO_INPUT_OUTPUT &&
	    conn->io_capability != HCI_IO_NO_INPUT_OUTPUT)
		return conn->remote_auth | 0x01;

	/* No MITM protection possible so ignore remote requirement */
	return (conn->remote_auth & ~0x01) | (conn->auth_type & 0x01);
}

static void hci_io_capa_request_evt(struct hci_dev *hdev, struct sk_buff *skb)
{
	struct hci_ev_io_capa_request *ev = (void *) skb->data;
	struct hci_conn *conn;

	BT_DBG("%s", hdev->name);

	hci_dev_lock(hdev);

	conn = hci_conn_hash_lookup_ba(hdev, ACL_LINK, &ev->bdaddr);
	if (!conn)
		goto unlock;

	hci_conn_hold(conn);

	if (!test_bit(HCI_MGMT, &hdev->dev_flags))
		goto unlock;

	/* Allow pairing if we're pairable, the initiators of the
	 * pairing or if the remote is not requesting bonding.
	 */
	if (test_bit(HCI_BONDABLE, &hdev->dev_flags) ||
	    test_bit(HCI_CONN_AUTH_INITIATOR, &conn->flags) ||
	    (conn->remote_auth & ~0x01) == HCI_AT_NO_BONDING) {
		struct hci_cp_io_capability_reply cp;

		bacpy(&cp.bdaddr, &ev->bdaddr);
		/* Change the IO capability from KeyboardDisplay
		 * to DisplayYesNo as it is not supported by BT spec. */
		cp.capability = (conn->io_capability == 0x04) ?
				HCI_IO_DISPLAY_YESNO : conn->io_capability;

		/* If we are initiators, there is no remote information yet */
		if (conn->remote_auth == 0xff) {
			/* Request MITM protection if our IO caps allow it
			 * except for the no-bonding case.
			 */
			if (conn->io_capability != HCI_IO_NO_INPUT_OUTPUT &&
			    conn->auth_type != HCI_AT_NO_BONDING)
				conn->auth_type |= 0x01;
		} else {
			conn->auth_type = hci_get_auth_req(conn);
		}

		/* If we're not bondable, force one of the non-bondable
		 * authentication requirement values.
		 */
		if (!test_bit(HCI_BONDABLE, &hdev->dev_flags))
			conn->auth_type &= HCI_AT_NO_BONDING_MITM;

		cp.authentication = conn->auth_type;

		if (hci_find_remote_oob_data(hdev, &conn->dst) &&
		    (conn->out || test_bit(HCI_CONN_REMOTE_OOB, &conn->flags)))
			cp.oob_data = 0x01;
		else
			cp.oob_data = 0x00;

		hci_send_cmd(hdev, HCI_OP_IO_CAPABILITY_REPLY,
			     sizeof(cp), &cp);
	} else {
		struct hci_cp_io_capability_neg_reply cp;

		bacpy(&cp.bdaddr, &ev->bdaddr);
		cp.reason = HCI_ERROR_PAIRING_NOT_ALLOWED;

		hci_send_cmd(hdev, HCI_OP_IO_CAPABILITY_NEG_REPLY,
			     sizeof(cp), &cp);
	}

unlock:
	hci_dev_unlock(hdev);
}

static void hci_io_capa_reply_evt(struct hci_dev *hdev, struct sk_buff *skb)
{
	struct hci_ev_io_capa_reply *ev = (void *) skb->data;
	struct hci_conn *conn;

	BT_DBG("%s", hdev->name);

	hci_dev_lock(hdev);

	conn = hci_conn_hash_lookup_ba(hdev, ACL_LINK, &ev->bdaddr);
	if (!conn)
		goto unlock;

	conn->remote_cap = ev->capability;
	conn->remote_auth = ev->authentication;
	if (ev->oob_data)
		set_bit(HCI_CONN_REMOTE_OOB, &conn->flags);

unlock:
	hci_dev_unlock(hdev);
}

static void hci_user_confirm_request_evt(struct hci_dev *hdev,
					 struct sk_buff *skb)
{
	struct hci_ev_user_confirm_req *ev = (void *) skb->data;
	int loc_mitm, rem_mitm, confirm_hint = 0;
	struct hci_conn *conn;

	BT_DBG("%s", hdev->name);

	hci_dev_lock(hdev);

	if (!test_bit(HCI_MGMT, &hdev->dev_flags))
		goto unlock;

	conn = hci_conn_hash_lookup_ba(hdev, ACL_LINK, &ev->bdaddr);
	if (!conn)
		goto unlock;

	loc_mitm = (conn->auth_type & 0x01);
	rem_mitm = (conn->remote_auth & 0x01);

	/* If we require MITM but the remote device can't provide that
	 * (it has NoInputNoOutput) then reject the confirmation
	 * request. We check the security level here since it doesn't
	 * necessarily match conn->auth_type.
	 */
	if (conn->pending_sec_level > BT_SECURITY_MEDIUM &&
	    conn->remote_cap == HCI_IO_NO_INPUT_OUTPUT) {
		BT_DBG("Rejecting request: remote device can't provide MITM");
		hci_send_cmd(hdev, HCI_OP_USER_CONFIRM_NEG_REPLY,
			     sizeof(ev->bdaddr), &ev->bdaddr);
		goto unlock;
	}

	/* If no side requires MITM protection; auto-accept */
	if ((!loc_mitm || conn->remote_cap == HCI_IO_NO_INPUT_OUTPUT) &&
	    (!rem_mitm || conn->io_capability == HCI_IO_NO_INPUT_OUTPUT)) {

		/* If we're not the initiators request authorization to
		 * proceed from user space (mgmt_user_confirm with
		 * confirm_hint set to 1). The exception is if neither
		 * side had MITM or if the local IO capability is
		 * NoInputNoOutput, in which case we do auto-accept
		 */
		if (!test_bit(HCI_CONN_AUTH_PEND, &conn->flags) &&
		    conn->io_capability != HCI_IO_NO_INPUT_OUTPUT &&
		    (loc_mitm || rem_mitm)) {
			BT_DBG("Confirming auto-accept as acceptor");
			confirm_hint = 1;
			goto confirm;
		}

		BT_DBG("Auto-accept of user confirmation with %ums delay",
		       hdev->auto_accept_delay);

		if (hdev->auto_accept_delay > 0) {
			int delay = msecs_to_jiffies(hdev->auto_accept_delay);
			queue_delayed_work(conn->hdev->workqueue,
					   &conn->auto_accept_work, delay);
			goto unlock;
		}

		hci_send_cmd(hdev, HCI_OP_USER_CONFIRM_REPLY,
			     sizeof(ev->bdaddr), &ev->bdaddr);
		goto unlock;
	}

confirm:
	mgmt_user_confirm_request(hdev, &ev->bdaddr, ACL_LINK, 0,
				  le32_to_cpu(ev->passkey), confirm_hint);

unlock:
	hci_dev_unlock(hdev);
}

static void hci_user_passkey_request_evt(struct hci_dev *hdev,
					 struct sk_buff *skb)
{
	struct hci_ev_user_passkey_req *ev = (void *) skb->data;

	BT_DBG("%s", hdev->name);

	if (test_bit(HCI_MGMT, &hdev->dev_flags))
		mgmt_user_passkey_request(hdev, &ev->bdaddr, ACL_LINK, 0);
}

static void hci_user_passkey_notify_evt(struct hci_dev *hdev,
					struct sk_buff *skb)
{
	struct hci_ev_user_passkey_notify *ev = (void *) skb->data;
	struct hci_conn *conn;

	BT_DBG("%s", hdev->name);

	conn = hci_conn_hash_lookup_ba(hdev, ACL_LINK, &ev->bdaddr);
	if (!conn)
		return;

	conn->passkey_notify = __le32_to_cpu(ev->passkey);
	conn->passkey_entered = 0;

	if (test_bit(HCI_MGMT, &hdev->dev_flags))
		mgmt_user_passkey_notify(hdev, &conn->dst, conn->type,
					 conn->dst_type, conn->passkey_notify,
					 conn->passkey_entered);
}

static void hci_keypress_notify_evt(struct hci_dev *hdev, struct sk_buff *skb)
{
	struct hci_ev_keypress_notify *ev = (void *) skb->data;
	struct hci_conn *conn;

	BT_DBG("%s", hdev->name);

	conn = hci_conn_hash_lookup_ba(hdev, ACL_LINK, &ev->bdaddr);
	if (!conn)
		return;

	switch (ev->type) {
	case HCI_KEYPRESS_STARTED:
		conn->passkey_entered = 0;
		return;

	case HCI_KEYPRESS_ENTERED:
		conn->passkey_entered++;
		break;

	case HCI_KEYPRESS_ERASED:
		conn->passkey_entered--;
		break;

	case HCI_KEYPRESS_CLEARED:
		conn->passkey_entered = 0;
		break;

	case HCI_KEYPRESS_COMPLETED:
		return;
	}

	if (test_bit(HCI_MGMT, &hdev->dev_flags))
		mgmt_user_passkey_notify(hdev, &conn->dst, conn->type,
					 conn->dst_type, conn->passkey_notify,
					 conn->passkey_entered);
}

static void hci_simple_pair_complete_evt(struct hci_dev *hdev,
					 struct sk_buff *skb)
{
	struct hci_ev_simple_pair_complete *ev = (void *) skb->data;
	struct hci_conn *conn;

	BT_DBG("%s", hdev->name);

	hci_dev_lock(hdev);

	conn = hci_conn_hash_lookup_ba(hdev, ACL_LINK, &ev->bdaddr);
	if (!conn)
		goto unlock;

	/* Reset the authentication requirement to unknown */
	conn->remote_auth = 0xff;

	/* To avoid duplicate auth_failed events to user space we check
	 * the HCI_CONN_AUTH_PEND flag which will be set if we
	 * initiated the authentication. A traditional auth_complete
	 * event gets always produced as initiator and is also mapped to
	 * the mgmt_auth_failed event */
	if (!test_bit(HCI_CONN_AUTH_PEND, &conn->flags) && ev->status)
		mgmt_auth_failed(hdev, &conn->dst, conn->type, conn->dst_type,
				 ev->status);

	hci_conn_drop(conn);

unlock:
	hci_dev_unlock(hdev);
}

static void hci_remote_host_features_evt(struct hci_dev *hdev,
					 struct sk_buff *skb)
{
	struct hci_ev_remote_host_features *ev = (void *) skb->data;
	struct inquiry_entry *ie;
	struct hci_conn *conn;

	BT_DBG("%s", hdev->name);

	hci_dev_lock(hdev);

	conn = hci_conn_hash_lookup_ba(hdev, ACL_LINK, &ev->bdaddr);
	if (conn)
		memcpy(conn->features[1], ev->features, 8);

	ie = hci_inquiry_cache_lookup(hdev, &ev->bdaddr);
	if (ie)
		ie->data.ssp_mode = (ev->features[0] & LMP_HOST_SSP);

	hci_dev_unlock(hdev);
}

static void hci_remote_oob_data_request_evt(struct hci_dev *hdev,
					    struct sk_buff *skb)
{
	struct hci_ev_remote_oob_data_request *ev = (void *) skb->data;
	struct oob_data *data;

	BT_DBG("%s", hdev->name);

	hci_dev_lock(hdev);

	if (!test_bit(HCI_MGMT, &hdev->dev_flags))
		goto unlock;

	data = hci_find_remote_oob_data(hdev, &ev->bdaddr);
	if (data) {
		if (test_bit(HCI_SC_ENABLED, &hdev->dev_flags)) {
			struct hci_cp_remote_oob_ext_data_reply cp;

			bacpy(&cp.bdaddr, &ev->bdaddr);
			memcpy(cp.hash192, data->hash192, sizeof(cp.hash192));
			memcpy(cp.randomizer192, data->randomizer192,
			       sizeof(cp.randomizer192));
			memcpy(cp.hash256, data->hash256, sizeof(cp.hash256));
			memcpy(cp.randomizer256, data->randomizer256,
			       sizeof(cp.randomizer256));

			hci_send_cmd(hdev, HCI_OP_REMOTE_OOB_EXT_DATA_REPLY,
				     sizeof(cp), &cp);
		} else {
			struct hci_cp_remote_oob_data_reply cp;

			bacpy(&cp.bdaddr, &ev->bdaddr);
			memcpy(cp.hash, data->hash192, sizeof(cp.hash));
			memcpy(cp.randomizer, data->randomizer192,
			       sizeof(cp.randomizer));

			hci_send_cmd(hdev, HCI_OP_REMOTE_OOB_DATA_REPLY,
				     sizeof(cp), &cp);
		}
	} else {
		struct hci_cp_remote_oob_data_neg_reply cp;

		bacpy(&cp.bdaddr, &ev->bdaddr);
		hci_send_cmd(hdev, HCI_OP_REMOTE_OOB_DATA_NEG_REPLY,
			     sizeof(cp), &cp);
	}

unlock:
	hci_dev_unlock(hdev);
}

static void hci_phy_link_complete_evt(struct hci_dev *hdev,
				      struct sk_buff *skb)
{
	struct hci_ev_phy_link_complete *ev = (void *) skb->data;
	struct hci_conn *hcon, *bredr_hcon;

	BT_DBG("%s handle 0x%2.2x status 0x%2.2x", hdev->name, ev->phy_handle,
	       ev->status);

	hci_dev_lock(hdev);

	hcon = hci_conn_hash_lookup_handle(hdev, ev->phy_handle);
	if (!hcon) {
		hci_dev_unlock(hdev);
		return;
	}

	if (ev->status) {
		hci_conn_del(hcon);
		hci_dev_unlock(hdev);
		return;
	}

	bredr_hcon = hcon->amp_mgr->l2cap_conn->hcon;

	hcon->state = BT_CONNECTED;
	bacpy(&hcon->dst, &bredr_hcon->dst);

	hci_conn_hold(hcon);
	hcon->disc_timeout = HCI_DISCONN_TIMEOUT;
	hci_conn_drop(hcon);

	hci_conn_add_sysfs(hcon);

	amp_physical_cfm(bredr_hcon, hcon);

	hci_dev_unlock(hdev);
}

static void hci_loglink_complete_evt(struct hci_dev *hdev, struct sk_buff *skb)
{
	struct hci_ev_logical_link_complete *ev = (void *) skb->data;
	struct hci_conn *hcon;
	struct hci_chan *hchan;
	struct amp_mgr *mgr;

	BT_DBG("%s log_handle 0x%4.4x phy_handle 0x%2.2x status 0x%2.2x",
	       hdev->name, le16_to_cpu(ev->handle), ev->phy_handle,
	       ev->status);

	hcon = hci_conn_hash_lookup_handle(hdev, ev->phy_handle);
	if (!hcon)
		return;

	/* Create AMP hchan */
	hchan = hci_chan_create(hcon);
	if (!hchan)
		return;

	hchan->handle = le16_to_cpu(ev->handle);

	BT_DBG("hcon %p mgr %p hchan %p", hcon, hcon->amp_mgr, hchan);

	mgr = hcon->amp_mgr;
	if (mgr && mgr->bredr_chan) {
		struct l2cap_chan *bredr_chan = mgr->bredr_chan;

		l2cap_chan_lock(bredr_chan);

		bredr_chan->conn->mtu = hdev->block_mtu;
		l2cap_logical_cfm(bredr_chan, hchan, 0);
		hci_conn_hold(hcon);

		l2cap_chan_unlock(bredr_chan);
	}
}

static void hci_disconn_loglink_complete_evt(struct hci_dev *hdev,
					     struct sk_buff *skb)
{
	struct hci_ev_disconn_logical_link_complete *ev = (void *) skb->data;
	struct hci_chan *hchan;

	BT_DBG("%s log handle 0x%4.4x status 0x%2.2x", hdev->name,
	       le16_to_cpu(ev->handle), ev->status);

	if (ev->status)
		return;

	hci_dev_lock(hdev);

	hchan = hci_chan_lookup_handle(hdev, le16_to_cpu(ev->handle));
	if (!hchan)
		goto unlock;

	amp_destroy_logical_link(hchan, ev->reason);

unlock:
	hci_dev_unlock(hdev);
}

static void hci_disconn_phylink_complete_evt(struct hci_dev *hdev,
					     struct sk_buff *skb)
{
	struct hci_ev_disconn_phy_link_complete *ev = (void *) skb->data;
	struct hci_conn *hcon;

	BT_DBG("%s status 0x%2.2x", hdev->name, ev->status);

	if (ev->status)
		return;

	hci_dev_lock(hdev);

	hcon = hci_conn_hash_lookup_handle(hdev, ev->phy_handle);
	if (hcon) {
		hcon->state = BT_CLOSED;
		hci_conn_del(hcon);
	}

	hci_dev_unlock(hdev);
}

static void hci_le_conn_complete_evt(struct hci_dev *hdev, struct sk_buff *skb)
{
	struct hci_ev_le_conn_complete *ev = (void *) skb->data;
	struct hci_conn_params *params;
	struct hci_conn *conn;
	struct smp_irk *irk;
	u8 addr_type;

	BT_DBG("%s status 0x%2.2x", hdev->name, ev->status);

	hci_dev_lock(hdev);

	/* All controllers implicitly stop advertising in the event of a
	 * connection, so ensure that the state bit is cleared.
	 */
	clear_bit(HCI_LE_ADV, &hdev->dev_flags);

	conn = hci_conn_hash_lookup_state(hdev, LE_LINK, BT_CONNECT);
	if (!conn) {
		conn = hci_conn_add(hdev, LE_LINK, &ev->bdaddr, ev->role);
		if (!conn) {
			BT_ERR("No memory for new connection");
			goto unlock;
		}

		conn->dst_type = ev->bdaddr_type;

		/* If we didn't have a hci_conn object previously
		 * but we're in master role this must be something
		 * initiated using a white list. Since white list based
		 * connections are not "first class citizens" we don't
		 * have full tracking of them. Therefore, we go ahead
		 * with a "best effort" approach of determining the
		 * initiator address based on the HCI_PRIVACY flag.
		 */
		if (conn->out) {
			conn->resp_addr_type = ev->bdaddr_type;
			bacpy(&conn->resp_addr, &ev->bdaddr);
			if (test_bit(HCI_PRIVACY, &hdev->dev_flags)) {
				conn->init_addr_type = ADDR_LE_DEV_RANDOM;
				bacpy(&conn->init_addr, &hdev->rpa);
			} else {
				hci_copy_identity_address(hdev,
							  &conn->init_addr,
							  &conn->init_addr_type);
			}
		}
	} else {
		cancel_delayed_work(&conn->le_conn_timeout);
	}

	if (!conn->out) {
		/* Set the responder (our side) address type based on
		 * the advertising address type.
		 */
		conn->resp_addr_type = hdev->adv_addr_type;
		if (hdev->adv_addr_type == ADDR_LE_DEV_RANDOM)
			bacpy(&conn->resp_addr, &hdev->random_addr);
		else
			bacpy(&conn->resp_addr, &hdev->bdaddr);

		conn->init_addr_type = ev->bdaddr_type;
		bacpy(&conn->init_addr, &ev->bdaddr);

		/* For incoming connections, set the default minimum
		 * and maximum connection interval. They will be used
		 * to check if the parameters are in range and if not
		 * trigger the connection update procedure.
		 */
		conn->le_conn_min_interval = hdev->le_conn_min_interval;
		conn->le_conn_max_interval = hdev->le_conn_max_interval;
	}

	/* Lookup the identity address from the stored connection
	 * address and address type.
	 *
	 * When establishing connections to an identity address, the
	 * connection procedure will store the resolvable random
	 * address first. Now if it can be converted back into the
	 * identity address, start using the identity address from
	 * now on.
	 */
	irk = hci_get_irk(hdev, &conn->dst, conn->dst_type);
	if (irk) {
		bacpy(&conn->dst, &irk->bdaddr);
		conn->dst_type = irk->addr_type;
	}

	if (conn->dst_type == ADDR_LE_DEV_PUBLIC)
		addr_type = BDADDR_LE_PUBLIC;
	else
		addr_type = BDADDR_LE_RANDOM;

	if (ev->status) {
		hci_le_conn_failed(conn, ev->status);
		goto unlock;
	}

	/* Drop the connection if the device is blocked */
	if (hci_bdaddr_list_lookup(&hdev->blacklist, &conn->dst, addr_type)) {
		hci_conn_drop(conn);
		goto unlock;
	}

	if (!test_and_set_bit(HCI_CONN_MGMT_CONNECTED, &conn->flags))
		mgmt_device_connected(hdev, &conn->dst, conn->type,
				      conn->dst_type, 0, NULL, 0, NULL);

	conn->sec_level = BT_SECURITY_LOW;
	conn->handle = __le16_to_cpu(ev->handle);
	conn->state = BT_CONNECTED;

	conn->le_conn_interval = le16_to_cpu(ev->interval);
	conn->le_conn_latency = le16_to_cpu(ev->latency);
	conn->le_supv_timeout = le16_to_cpu(ev->supervision_timeout);

	hci_conn_add_sysfs(conn);

	hci_proto_connect_cfm(conn, ev->status);

	params = hci_conn_params_lookup(hdev, &conn->dst, conn->dst_type);
<<<<<<< HEAD
	if (params)
		list_del_init(&params->action);
=======
	if (params) {
		list_del_init(&params->action);
		if (params->conn) {
			hci_conn_drop(params->conn);
			params->conn = NULL;
		}
	}
>>>>>>> 9e82bf01

unlock:
	hci_update_background_scan(hdev);
	hci_dev_unlock(hdev);
}

static void hci_le_conn_update_complete_evt(struct hci_dev *hdev,
					    struct sk_buff *skb)
{
	struct hci_ev_le_conn_update_complete *ev = (void *) skb->data;
	struct hci_conn *conn;

	BT_DBG("%s status 0x%2.2x", hdev->name, ev->status);

	if (ev->status)
		return;

	hci_dev_lock(hdev);

	conn = hci_conn_hash_lookup_handle(hdev, __le16_to_cpu(ev->handle));
	if (conn) {
		conn->le_conn_interval = le16_to_cpu(ev->interval);
		conn->le_conn_latency = le16_to_cpu(ev->latency);
		conn->le_supv_timeout = le16_to_cpu(ev->supervision_timeout);
	}

	hci_dev_unlock(hdev);
}

/* This function requires the caller holds hdev->lock */
static void check_pending_le_conn(struct hci_dev *hdev, bdaddr_t *addr,
				  u8 addr_type, u8 adv_type)
{
	struct hci_conn *conn;
	struct hci_conn_params *params;

	/* If the event is not connectable don't proceed further */
	if (adv_type != LE_ADV_IND && adv_type != LE_ADV_DIRECT_IND)
		return;
<<<<<<< HEAD

	/* Ignore if the device is blocked */
	if (hci_bdaddr_list_lookup(&hdev->blacklist, addr, addr_type))
		return;

=======

	/* Ignore if the device is blocked */
	if (hci_bdaddr_list_lookup(&hdev->blacklist, addr, addr_type))
		return;

>>>>>>> 9e82bf01
	/* Most controller will fail if we try to create new connections
	 * while we have an existing one in slave role.
	 */
	if (hdev->conn_hash.le_num_slave > 0)
		return;

	/* If we're not connectable only connect devices that we have in
	 * our pend_le_conns list.
	 */
	params = hci_pend_le_action_lookup(&hdev->pend_le_conns,
					   addr, addr_type);
	if (!params)
		return;

	switch (params->auto_connect) {
	case HCI_AUTO_CONN_DIRECT:
		/* Only devices advertising with ADV_DIRECT_IND are
		 * triggering a connection attempt. This is allowing
		 * incoming connections from slave devices.
		 */
		if (adv_type != LE_ADV_DIRECT_IND)
			return;
		break;
	case HCI_AUTO_CONN_ALWAYS:
		/* Devices advertising with ADV_IND or ADV_DIRECT_IND
		 * are triggering a connection attempt. This means
		 * that incoming connectioms from slave device are
		 * accepted and also outgoing connections to slave
		 * devices are established when found.
		 */
		break;
	default:
		return;
	}

	conn = hci_connect_le(hdev, addr, addr_type, BT_SECURITY_LOW,
			      HCI_LE_AUTOCONN_TIMEOUT, HCI_ROLE_MASTER);
<<<<<<< HEAD
	if (!IS_ERR(conn))
=======
	if (!IS_ERR(conn)) {
		/* Store the pointer since we don't really have any
		 * other owner of the object besides the params that
		 * triggered it. This way we can abort the connection if
		 * the parameters get removed and keep the reference
		 * count consistent once the connection is established.
		 */
		params->conn = conn;
>>>>>>> 9e82bf01
		return;
	}

	switch (PTR_ERR(conn)) {
	case -EBUSY:
		/* If hci_connect() returns -EBUSY it means there is already
		 * an LE connection attempt going on. Since controllers don't
		 * support more than one connection attempt at the time, we
		 * don't consider this an error case.
		 */
		break;
	default:
		BT_DBG("Failed to connect: err %ld", PTR_ERR(conn));
	}
}

static void process_adv_report(struct hci_dev *hdev, u8 type, bdaddr_t *bdaddr,
			       u8 bdaddr_type, s8 rssi, u8 *data, u8 len)
{
	struct discovery_state *d = &hdev->discovery;
	struct smp_irk *irk;
	bool match;
	u32 flags;

	/* Check if we need to convert to identity address */
	irk = hci_get_irk(hdev, bdaddr, bdaddr_type);
	if (irk) {
		bdaddr = &irk->bdaddr;
		bdaddr_type = irk->addr_type;
	}

	/* Check if we have been requested to connect to this device */
	check_pending_le_conn(hdev, bdaddr, bdaddr_type, type);

	/* Passive scanning shouldn't trigger any device found events,
	 * except for devices marked as CONN_REPORT for which we do send
	 * device found events.
	 */
	if (hdev->le_scan_type == LE_SCAN_PASSIVE) {
		if (type == LE_ADV_DIRECT_IND)
			return;

		if (!hci_pend_le_action_lookup(&hdev->pend_le_reports,
					       bdaddr, bdaddr_type))
			return;

		if (type == LE_ADV_NONCONN_IND || type == LE_ADV_SCAN_IND)
			flags = MGMT_DEV_FOUND_NOT_CONNECTABLE;
		else
			flags = 0;
		mgmt_device_found(hdev, bdaddr, LE_LINK, bdaddr_type, NULL,
				  rssi, flags, data, len, NULL, 0);
		return;
	}

	/* When receiving non-connectable or scannable undirected
	 * advertising reports, this means that the remote device is
	 * not connectable and then clearly indicate this in the
	 * device found event.
	 *
	 * When receiving a scan response, then there is no way to
	 * know if the remote device is connectable or not. However
	 * since scan responses are merged with a previously seen
	 * advertising report, the flags field from that report
	 * will be used.
	 *
	 * In the really unlikely case that a controller get confused
	 * and just sends a scan response event, then it is marked as
	 * not connectable as well.
	 */
	if (type == LE_ADV_NONCONN_IND || type == LE_ADV_SCAN_IND ||
	    type == LE_ADV_SCAN_RSP)
		flags = MGMT_DEV_FOUND_NOT_CONNECTABLE;
	else
		flags = 0;

	/* If there's nothing pending either store the data from this
	 * event or send an immediate device found event if the data
	 * should not be stored for later.
	 */
	if (!has_pending_adv_report(hdev)) {
		/* If the report will trigger a SCAN_REQ store it for
		 * later merging.
		 */
		if (type == LE_ADV_IND || type == LE_ADV_SCAN_IND) {
			store_pending_adv_report(hdev, bdaddr, bdaddr_type,
						 rssi, flags, data, len);
			return;
		}

		mgmt_device_found(hdev, bdaddr, LE_LINK, bdaddr_type, NULL,
				  rssi, flags, data, len, NULL, 0);
		return;
	}

	/* Check if the pending report is for the same device as the new one */
	match = (!bacmp(bdaddr, &d->last_adv_addr) &&
		 bdaddr_type == d->last_adv_addr_type);

	/* If the pending data doesn't match this report or this isn't a
	 * scan response (e.g. we got a duplicate ADV_IND) then force
	 * sending of the pending data.
	 */
	if (type != LE_ADV_SCAN_RSP || !match) {
		/* Send out whatever is in the cache, but skip duplicates */
		if (!match)
			mgmt_device_found(hdev, &d->last_adv_addr, LE_LINK,
					  d->last_adv_addr_type, NULL,
					  d->last_adv_rssi, d->last_adv_flags,
					  d->last_adv_data,
					  d->last_adv_data_len, NULL, 0);

		/* If the new report will trigger a SCAN_REQ store it for
		 * later merging.
		 */
		if (type == LE_ADV_IND || type == LE_ADV_SCAN_IND) {
			store_pending_adv_report(hdev, bdaddr, bdaddr_type,
						 rssi, flags, data, len);
			return;
		}

		/* The advertising reports cannot be merged, so clear
		 * the pending report and send out a device found event.
		 */
		clear_pending_adv_report(hdev);
		mgmt_device_found(hdev, bdaddr, LE_LINK, bdaddr_type, NULL,
				  rssi, flags, data, len, NULL, 0);
		return;
	}

	/* If we get here we've got a pending ADV_IND or ADV_SCAN_IND and
	 * the new event is a SCAN_RSP. We can therefore proceed with
	 * sending a merged device found event.
	 */
	mgmt_device_found(hdev, &d->last_adv_addr, LE_LINK,
			  d->last_adv_addr_type, NULL, rssi, d->last_adv_flags,
			  d->last_adv_data, d->last_adv_data_len, data, len);
	clear_pending_adv_report(hdev);
}

static void hci_le_adv_report_evt(struct hci_dev *hdev, struct sk_buff *skb)
{
	u8 num_reports = skb->data[0];
	void *ptr = &skb->data[1];

	hci_dev_lock(hdev);

	while (num_reports--) {
		struct hci_ev_le_advertising_info *ev = ptr;
		s8 rssi;

		rssi = ev->data[ev->length];
		process_adv_report(hdev, ev->evt_type, &ev->bdaddr,
				   ev->bdaddr_type, rssi, ev->data, ev->length);

		ptr += sizeof(*ev) + ev->length + 1;
	}

	hci_dev_unlock(hdev);
}

static void hci_le_ltk_request_evt(struct hci_dev *hdev, struct sk_buff *skb)
{
	struct hci_ev_le_ltk_req *ev = (void *) skb->data;
	struct hci_cp_le_ltk_reply cp;
	struct hci_cp_le_ltk_neg_reply neg;
	struct hci_conn *conn;
	struct smp_ltk *ltk;

	BT_DBG("%s handle 0x%4.4x", hdev->name, __le16_to_cpu(ev->handle));

	hci_dev_lock(hdev);

	conn = hci_conn_hash_lookup_handle(hdev, __le16_to_cpu(ev->handle));
	if (conn == NULL)
		goto not_found;

	ltk = hci_find_ltk(hdev, ev->ediv, ev->rand, conn->role);
	if (ltk == NULL)
		goto not_found;

	memcpy(cp.ltk, ltk->val, sizeof(ltk->val));
	cp.handle = cpu_to_le16(conn->handle);

	if (ltk->authenticated)
		conn->pending_sec_level = BT_SECURITY_HIGH;
	else
		conn->pending_sec_level = BT_SECURITY_MEDIUM;

	conn->enc_key_size = ltk->enc_size;

	hci_send_cmd(hdev, HCI_OP_LE_LTK_REPLY, sizeof(cp), &cp);

	/* Ref. Bluetooth Core SPEC pages 1975 and 2004. STK is a
	 * temporary key used to encrypt a connection following
	 * pairing. It is used during the Encrypted Session Setup to
	 * distribute the keys. Later, security can be re-established
	 * using a distributed LTK.
	 */
	if (ltk->type == SMP_STK) {
		set_bit(HCI_CONN_STK_ENCRYPT, &conn->flags);
		list_del(&ltk->list);
		kfree(ltk);
	} else {
		clear_bit(HCI_CONN_STK_ENCRYPT, &conn->flags);
	}

	hci_dev_unlock(hdev);

	return;

not_found:
	neg.handle = ev->handle;
	hci_send_cmd(hdev, HCI_OP_LE_LTK_NEG_REPLY, sizeof(neg), &neg);
	hci_dev_unlock(hdev);
}

static void send_conn_param_neg_reply(struct hci_dev *hdev, u16 handle,
				      u8 reason)
{
	struct hci_cp_le_conn_param_req_neg_reply cp;

	cp.handle = cpu_to_le16(handle);
	cp.reason = reason;

	hci_send_cmd(hdev, HCI_OP_LE_CONN_PARAM_REQ_NEG_REPLY, sizeof(cp),
		     &cp);
}

static void hci_le_remote_conn_param_req_evt(struct hci_dev *hdev,
					     struct sk_buff *skb)
{
	struct hci_ev_le_remote_conn_param_req *ev = (void *) skb->data;
	struct hci_cp_le_conn_param_req_reply cp;
	struct hci_conn *hcon;
	u16 handle, min, max, latency, timeout;

	handle = le16_to_cpu(ev->handle);
	min = le16_to_cpu(ev->interval_min);
	max = le16_to_cpu(ev->interval_max);
	latency = le16_to_cpu(ev->latency);
	timeout = le16_to_cpu(ev->timeout);

	hcon = hci_conn_hash_lookup_handle(hdev, handle);
	if (!hcon || hcon->state != BT_CONNECTED)
		return send_conn_param_neg_reply(hdev, handle,
						 HCI_ERROR_UNKNOWN_CONN_ID);

	if (hci_check_conn_params(min, max, latency, timeout))
		return send_conn_param_neg_reply(hdev, handle,
						 HCI_ERROR_INVALID_LL_PARAMS);

	if (hcon->role == HCI_ROLE_MASTER) {
		struct hci_conn_params *params;
		u8 store_hint;

		hci_dev_lock(hdev);

		params = hci_conn_params_lookup(hdev, &hcon->dst,
						hcon->dst_type);
		if (params) {
			params->conn_min_interval = min;
			params->conn_max_interval = max;
			params->conn_latency = latency;
			params->supervision_timeout = timeout;
			store_hint = 0x01;
		} else{
			store_hint = 0x00;
		}

		hci_dev_unlock(hdev);

		mgmt_new_conn_param(hdev, &hcon->dst, hcon->dst_type,
				    store_hint, min, max, latency, timeout);
	}

	cp.handle = ev->handle;
	cp.interval_min = ev->interval_min;
	cp.interval_max = ev->interval_max;
	cp.latency = ev->latency;
	cp.timeout = ev->timeout;
	cp.min_ce_len = 0;
	cp.max_ce_len = 0;

	hci_send_cmd(hdev, HCI_OP_LE_CONN_PARAM_REQ_REPLY, sizeof(cp), &cp);
}

static void hci_le_meta_evt(struct hci_dev *hdev, struct sk_buff *skb)
{
	struct hci_ev_le_meta *le_ev = (void *) skb->data;

	skb_pull(skb, sizeof(*le_ev));

	switch (le_ev->subevent) {
	case HCI_EV_LE_CONN_COMPLETE:
		hci_le_conn_complete_evt(hdev, skb);
		break;

	case HCI_EV_LE_CONN_UPDATE_COMPLETE:
		hci_le_conn_update_complete_evt(hdev, skb);
		break;

	case HCI_EV_LE_ADVERTISING_REPORT:
		hci_le_adv_report_evt(hdev, skb);
		break;

	case HCI_EV_LE_LTK_REQ:
		hci_le_ltk_request_evt(hdev, skb);
		break;

	case HCI_EV_LE_REMOTE_CONN_PARAM_REQ:
		hci_le_remote_conn_param_req_evt(hdev, skb);
		break;

	default:
		break;
	}
}

static void hci_chan_selected_evt(struct hci_dev *hdev, struct sk_buff *skb)
{
	struct hci_ev_channel_selected *ev = (void *) skb->data;
	struct hci_conn *hcon;

	BT_DBG("%s handle 0x%2.2x", hdev->name, ev->phy_handle);

	skb_pull(skb, sizeof(*ev));

	hcon = hci_conn_hash_lookup_handle(hdev, ev->phy_handle);
	if (!hcon)
		return;

	amp_read_loc_assoc_final_data(hdev, hcon);
}

void hci_event_packet(struct hci_dev *hdev, struct sk_buff *skb)
{
	struct hci_event_hdr *hdr = (void *) skb->data;
	__u8 event = hdr->evt;

	hci_dev_lock(hdev);

	/* Received events are (currently) only needed when a request is
	 * ongoing so avoid unnecessary memory allocation.
	 */
	if (hci_req_pending(hdev)) {
		kfree_skb(hdev->recv_evt);
		hdev->recv_evt = skb_clone(skb, GFP_KERNEL);
	}

	hci_dev_unlock(hdev);

	skb_pull(skb, HCI_EVENT_HDR_SIZE);

	if (hdev->sent_cmd && bt_cb(hdev->sent_cmd)->req.event == event) {
		struct hci_command_hdr *cmd_hdr = (void *) hdev->sent_cmd->data;
		u16 opcode = __le16_to_cpu(cmd_hdr->opcode);

		hci_req_cmd_complete(hdev, opcode, 0);
	}

	switch (event) {
	case HCI_EV_INQUIRY_COMPLETE:
		hci_inquiry_complete_evt(hdev, skb);
		break;

	case HCI_EV_INQUIRY_RESULT:
		hci_inquiry_result_evt(hdev, skb);
		break;

	case HCI_EV_CONN_COMPLETE:
		hci_conn_complete_evt(hdev, skb);
		break;

	case HCI_EV_CONN_REQUEST:
		hci_conn_request_evt(hdev, skb);
		break;

	case HCI_EV_DISCONN_COMPLETE:
		hci_disconn_complete_evt(hdev, skb);
		break;

	case HCI_EV_AUTH_COMPLETE:
		hci_auth_complete_evt(hdev, skb);
		break;

	case HCI_EV_REMOTE_NAME:
		hci_remote_name_evt(hdev, skb);
		break;

	case HCI_EV_ENCRYPT_CHANGE:
		hci_encrypt_change_evt(hdev, skb);
		break;

	case HCI_EV_CHANGE_LINK_KEY_COMPLETE:
		hci_change_link_key_complete_evt(hdev, skb);
		break;

	case HCI_EV_REMOTE_FEATURES:
		hci_remote_features_evt(hdev, skb);
		break;

	case HCI_EV_CMD_COMPLETE:
		hci_cmd_complete_evt(hdev, skb);
		break;

	case HCI_EV_CMD_STATUS:
		hci_cmd_status_evt(hdev, skb);
		break;

	case HCI_EV_ROLE_CHANGE:
		hci_role_change_evt(hdev, skb);
		break;

	case HCI_EV_NUM_COMP_PKTS:
		hci_num_comp_pkts_evt(hdev, skb);
		break;

	case HCI_EV_MODE_CHANGE:
		hci_mode_change_evt(hdev, skb);
		break;

	case HCI_EV_PIN_CODE_REQ:
		hci_pin_code_request_evt(hdev, skb);
		break;

	case HCI_EV_LINK_KEY_REQ:
		hci_link_key_request_evt(hdev, skb);
		break;

	case HCI_EV_LINK_KEY_NOTIFY:
		hci_link_key_notify_evt(hdev, skb);
		break;

	case HCI_EV_CLOCK_OFFSET:
		hci_clock_offset_evt(hdev, skb);
		break;

	case HCI_EV_PKT_TYPE_CHANGE:
		hci_pkt_type_change_evt(hdev, skb);
		break;

	case HCI_EV_PSCAN_REP_MODE:
		hci_pscan_rep_mode_evt(hdev, skb);
		break;

	case HCI_EV_INQUIRY_RESULT_WITH_RSSI:
		hci_inquiry_result_with_rssi_evt(hdev, skb);
		break;

	case HCI_EV_REMOTE_EXT_FEATURES:
		hci_remote_ext_features_evt(hdev, skb);
		break;

	case HCI_EV_SYNC_CONN_COMPLETE:
		hci_sync_conn_complete_evt(hdev, skb);
		break;

	case HCI_EV_EXTENDED_INQUIRY_RESULT:
		hci_extended_inquiry_result_evt(hdev, skb);
		break;

	case HCI_EV_KEY_REFRESH_COMPLETE:
		hci_key_refresh_complete_evt(hdev, skb);
		break;

	case HCI_EV_IO_CAPA_REQUEST:
		hci_io_capa_request_evt(hdev, skb);
		break;

	case HCI_EV_IO_CAPA_REPLY:
		hci_io_capa_reply_evt(hdev, skb);
		break;

	case HCI_EV_USER_CONFIRM_REQUEST:
		hci_user_confirm_request_evt(hdev, skb);
		break;

	case HCI_EV_USER_PASSKEY_REQUEST:
		hci_user_passkey_request_evt(hdev, skb);
		break;

	case HCI_EV_USER_PASSKEY_NOTIFY:
		hci_user_passkey_notify_evt(hdev, skb);
		break;

	case HCI_EV_KEYPRESS_NOTIFY:
		hci_keypress_notify_evt(hdev, skb);
		break;

	case HCI_EV_SIMPLE_PAIR_COMPLETE:
		hci_simple_pair_complete_evt(hdev, skb);
		break;

	case HCI_EV_REMOTE_HOST_FEATURES:
		hci_remote_host_features_evt(hdev, skb);
		break;

	case HCI_EV_LE_META:
		hci_le_meta_evt(hdev, skb);
		break;

	case HCI_EV_CHANNEL_SELECTED:
		hci_chan_selected_evt(hdev, skb);
		break;

	case HCI_EV_REMOTE_OOB_DATA_REQUEST:
		hci_remote_oob_data_request_evt(hdev, skb);
		break;

	case HCI_EV_PHY_LINK_COMPLETE:
		hci_phy_link_complete_evt(hdev, skb);
		break;

	case HCI_EV_LOGICAL_LINK_COMPLETE:
		hci_loglink_complete_evt(hdev, skb);
		break;

	case HCI_EV_DISCONN_LOGICAL_LINK_COMPLETE:
		hci_disconn_loglink_complete_evt(hdev, skb);
		break;

	case HCI_EV_DISCONN_PHY_LINK_COMPLETE:
		hci_disconn_phylink_complete_evt(hdev, skb);
		break;

	case HCI_EV_NUM_COMP_BLOCKS:
		hci_num_comp_blocks_evt(hdev, skb);
		break;

	default:
		BT_DBG("%s event 0x%2.2x", hdev->name, event);
		break;
	}

	kfree_skb(skb);
	hdev->stat.evt_rx++;
}<|MERGE_RESOLUTION|>--- conflicted
+++ resolved
@@ -2143,15 +2143,9 @@
 		    hci_reject_conn(hdev, &ev->bdaddr);
 		    return;
 	}
-<<<<<<< HEAD
 
 	/* Connection accepted */
 
-=======
-
-	/* Connection accepted */
-
->>>>>>> 9e82bf01
 	hci_dev_lock(hdev);
 
 	ie = hci_inquiry_cache_lookup(hdev, &ev->bdaddr);
@@ -3234,7 +3228,6 @@
 			        ev->key_type, pin_len, &persistent);
 	if (!key)
 		goto unlock;
-<<<<<<< HEAD
 
 	mgmt_new_link_key(hdev, key, persistent);
 
@@ -3254,27 +3247,6 @@
 			set_bit(HCI_CONN_FLUSH_KEY, &conn->flags);
 	}
 
-=======
-
-	mgmt_new_link_key(hdev, key, persistent);
-
-	/* Keep debug keys around only if the HCI_KEEP_DEBUG_KEYS flag
-	 * is set. If it's not set simply remove the key from the kernel
-	 * list (we've still notified user space about it but with
-	 * store_hint being 0).
-	 */
-	if (key->type == HCI_LK_DEBUG_COMBINATION &&
-	    !test_bit(HCI_KEEP_DEBUG_KEYS, &hdev->dev_flags)) {
-		list_del(&key->list);
-		kfree(key);
-	} else if (conn) {
-		if (persistent)
-			clear_bit(HCI_CONN_FLUSH_KEY, &conn->flags);
-		else
-			set_bit(HCI_CONN_FLUSH_KEY, &conn->flags);
-	}
-
->>>>>>> 9e82bf01
 unlock:
 	hci_dev_unlock(hdev);
 }
@@ -4249,10 +4221,6 @@
 	hci_proto_connect_cfm(conn, ev->status);
 
 	params = hci_conn_params_lookup(hdev, &conn->dst, conn->dst_type);
-<<<<<<< HEAD
-	if (params)
-		list_del_init(&params->action);
-=======
 	if (params) {
 		list_del_init(&params->action);
 		if (params->conn) {
@@ -4260,7 +4228,6 @@
 			params->conn = NULL;
 		}
 	}
->>>>>>> 9e82bf01
 
 unlock:
 	hci_update_background_scan(hdev);
@@ -4300,19 +4267,11 @@
 	/* If the event is not connectable don't proceed further */
 	if (adv_type != LE_ADV_IND && adv_type != LE_ADV_DIRECT_IND)
 		return;
-<<<<<<< HEAD
 
 	/* Ignore if the device is blocked */
 	if (hci_bdaddr_list_lookup(&hdev->blacklist, addr, addr_type))
 		return;
 
-=======
-
-	/* Ignore if the device is blocked */
-	if (hci_bdaddr_list_lookup(&hdev->blacklist, addr, addr_type))
-		return;
-
->>>>>>> 9e82bf01
 	/* Most controller will fail if we try to create new connections
 	 * while we have an existing one in slave role.
 	 */
@@ -4350,9 +4309,6 @@
 
 	conn = hci_connect_le(hdev, addr, addr_type, BT_SECURITY_LOW,
 			      HCI_LE_AUTOCONN_TIMEOUT, HCI_ROLE_MASTER);
-<<<<<<< HEAD
-	if (!IS_ERR(conn))
-=======
 	if (!IS_ERR(conn)) {
 		/* Store the pointer since we don't really have any
 		 * other owner of the object besides the params that
@@ -4361,7 +4317,6 @@
 		 * count consistent once the connection is established.
 		 */
 		params->conn = conn;
->>>>>>> 9e82bf01
 		return;
 	}
 
