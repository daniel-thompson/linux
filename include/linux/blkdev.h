/* SPDX-License-Identifier: GPL-2.0 */
#ifndef _LINUX_BLKDEV_H
#define _LINUX_BLKDEV_H

#include <linux/sched.h>
#include <linux/sched/clock.h>

#ifdef CONFIG_BLOCK

#include <linux/major.h>
#include <linux/genhd.h>
#include <linux/list.h>
#include <linux/llist.h>
#include <linux/timer.h>
#include <linux/workqueue.h>
#include <linux/pagemap.h>
#include <linux/backing-dev-defs.h>
#include <linux/wait.h>
#include <linux/mempool.h>
#include <linux/pfn.h>
#include <linux/bio.h>
#include <linux/stringify.h>
#include <linux/gfp.h>
#include <linux/bsg.h>
#include <linux/smp.h>
#include <linux/rcupdate.h>
#include <linux/percpu-refcount.h>
#include <linux/scatterlist.h>
#include <linux/blkzoned.h>

struct module;
struct scsi_ioctl_command;

struct request_queue;
struct elevator_queue;
struct blk_trace;
struct request;
struct sg_io_hdr;
struct bsg_job;
struct blkcg_gq;
struct blk_flush_queue;
struct pr_ops;
struct rq_qos;
struct blk_queue_stats;
struct blk_stat_callback;

#define BLKDEV_MIN_RQ	4
#define BLKDEV_MAX_RQ	128	/* Default maximum */

/* Must be consistent with blk_mq_poll_stats_bkt() */
#define BLK_MQ_POLL_STATS_BKTS 16

/* Doing classic polling */
#define BLK_MQ_POLL_CLASSIC -1

/*
 * Maximum number of blkcg policies allowed to be registered concurrently.
 * Defined here to simplify include dependency.
 */
#define BLKCG_MAX_POLS		5

typedef void (rq_end_io_fn)(struct request *, blk_status_t);

/*
 * request flags */
typedef __u32 __bitwise req_flags_t;

/* elevator knows about this request */
#define RQF_SORTED		((__force req_flags_t)(1 << 0))
/* drive already may have started this one */
#define RQF_STARTED		((__force req_flags_t)(1 << 1))
/* may not be passed by ioscheduler */
#define RQF_SOFTBARRIER		((__force req_flags_t)(1 << 3))
/* request for flush sequence */
#define RQF_FLUSH_SEQ		((__force req_flags_t)(1 << 4))
/* merge of different types, fail separately */
#define RQF_MIXED_MERGE		((__force req_flags_t)(1 << 5))
/* track inflight for MQ */
#define RQF_MQ_INFLIGHT		((__force req_flags_t)(1 << 6))
/* don't call prep for this one */
#define RQF_DONTPREP		((__force req_flags_t)(1 << 7))
/* set for "ide_preempt" requests and also for requests for which the SCSI
   "quiesce" state must be ignored. */
#define RQF_PREEMPT		((__force req_flags_t)(1 << 8))
/* contains copies of user pages */
#define RQF_COPY_USER		((__force req_flags_t)(1 << 9))
/* vaguely specified driver internal error.  Ignored by the block layer */
#define RQF_FAILED		((__force req_flags_t)(1 << 10))
/* don't warn about errors */
#define RQF_QUIET		((__force req_flags_t)(1 << 11))
/* elevator private data attached */
#define RQF_ELVPRIV		((__force req_flags_t)(1 << 12))
/* account into disk and partition IO statistics */
#define RQF_IO_STAT		((__force req_flags_t)(1 << 13))
/* request came from our alloc pool */
#define RQF_ALLOCED		((__force req_flags_t)(1 << 14))
/* runtime pm request */
#define RQF_PM			((__force req_flags_t)(1 << 15))
/* on IO scheduler merge hash */
#define RQF_HASHED		((__force req_flags_t)(1 << 16))
/* track IO completion time */
#define RQF_STATS		((__force req_flags_t)(1 << 17))
/* Look at ->special_vec for the actual data payload instead of the
   bio chain. */
#define RQF_SPECIAL_PAYLOAD	((__force req_flags_t)(1 << 18))
/* The per-zone write lock is held for this request */
#define RQF_ZONE_WRITE_LOCKED	((__force req_flags_t)(1 << 19))
/* already slept for hybrid poll */
#define RQF_MQ_POLL_SLEPT	((__force req_flags_t)(1 << 20))
/* ->timeout has been called, don't expire again */
#define RQF_TIMED_OUT		((__force req_flags_t)(1 << 21))

/* flags that prevent us from merging requests: */
#define RQF_NOMERGE_FLAGS \
	(RQF_STARTED | RQF_SOFTBARRIER | RQF_FLUSH_SEQ | RQF_SPECIAL_PAYLOAD)

/*
 * Request state for blk-mq.
 */
enum mq_rq_state {
	MQ_RQ_IDLE		= 0,
	MQ_RQ_IN_FLIGHT		= 1,
	MQ_RQ_COMPLETE		= 2,
};

/*
 * Try to put the fields that are referenced together in the same cacheline.
 *
 * If you modify this structure, make sure to update blk_rq_init() and
 * especially blk_mq_rq_ctx_init() to take care of the added fields.
 */
struct request {
	struct request_queue *q;
	struct blk_mq_ctx *mq_ctx;
	struct blk_mq_hw_ctx *mq_hctx;

	unsigned int cmd_flags;		/* op and common flags */
	req_flags_t rq_flags;

	int internal_tag;

	/* the following two fields are internal, NEVER access directly */
	unsigned int __data_len;	/* total data len */
	int tag;
	sector_t __sector;		/* sector cursor */

	struct bio *bio;
	struct bio *biotail;

	struct list_head queuelist;

	/*
	 * The hash is used inside the scheduler, and killed once the
	 * request reaches the dispatch list. The ipi_list is only used
	 * to queue the request for softirq completion, which is long
	 * after the request has been unhashed (and even removed from
	 * the dispatch list).
	 */
	union {
		struct hlist_node hash;	/* merge hash */
		struct list_head ipi_list;
	};

	/*
	 * The rb_node is only used inside the io scheduler, requests
	 * are pruned when moved to the dispatch queue. So let the
	 * completion_data share space with the rb_node.
	 */
	union {
		struct rb_node rb_node;	/* sort/lookup */
		struct bio_vec special_vec;
		void *completion_data;
		int error_count; /* for legacy drivers, don't use */
	};

	/*
	 * Three pointers are available for the IO schedulers, if they need
	 * more they have to dynamically allocate it.  Flush requests are
	 * never put on the IO scheduler. So let the flush fields share
	 * space with the elevator data.
	 */
	union {
		struct {
			struct io_cq		*icq;
			void			*priv[2];
		} elv;

		struct {
			unsigned int		seq;
			struct list_head	list;
			rq_end_io_fn		*saved_end_io;
		} flush;
	};

	struct gendisk *rq_disk;
	struct hd_struct *part;
	/* Time that I/O was submitted to the kernel. */
	u64 start_time_ns;
	/* Time that I/O was submitted to the device. */
	u64 io_start_time_ns;

#ifdef CONFIG_BLK_WBT
	unsigned short wbt_flags;
#endif
#ifdef CONFIG_BLK_DEV_THROTTLING_LOW
	unsigned short throtl_size;
#endif

	/*
	 * Number of scatter-gather DMA addr+len pairs after
	 * physical address coalescing is performed.
	 */
	unsigned short nr_phys_segments;

#if defined(CONFIG_BLK_DEV_INTEGRITY)
	unsigned short nr_integrity_segments;
#endif

	unsigned short write_hint;
	unsigned short ioprio;

	unsigned int extra_len;	/* length of alignment and padding */

	enum mq_rq_state state;
	refcount_t ref;

	unsigned int timeout;
	unsigned long deadline;

	union {
		struct __call_single_data csd;
		u64 fifo_time;
	};

	/*
	 * completion callback.
	 */
	rq_end_io_fn *end_io;
	void *end_io_data;
};

static inline bool blk_op_is_scsi(unsigned int op)
{
	return op == REQ_OP_SCSI_IN || op == REQ_OP_SCSI_OUT;
}

static inline bool blk_op_is_private(unsigned int op)
{
	return op == REQ_OP_DRV_IN || op == REQ_OP_DRV_OUT;
}

static inline bool blk_rq_is_scsi(struct request *rq)
{
	return blk_op_is_scsi(req_op(rq));
}

static inline bool blk_rq_is_private(struct request *rq)
{
	return blk_op_is_private(req_op(rq));
}

static inline bool blk_rq_is_passthrough(struct request *rq)
{
	return blk_rq_is_scsi(rq) || blk_rq_is_private(rq);
}

static inline bool bio_is_passthrough(struct bio *bio)
{
	unsigned op = bio_op(bio);

	return blk_op_is_scsi(op) || blk_op_is_private(op);
}

static inline unsigned short req_get_ioprio(struct request *req)
{
	return req->ioprio;
}

#include <linux/elevator.h>

struct blk_queue_ctx;

typedef blk_qc_t (make_request_fn) (struct request_queue *q, struct bio *bio);

struct bio_vec;
typedef int (dma_drain_needed_fn)(struct request *);

enum blk_eh_timer_return {
	BLK_EH_DONE,		/* drivers has completed the command */
	BLK_EH_RESET_TIMER,	/* reset timer and try again */
};

enum blk_queue_state {
	Queue_down,
	Queue_up,
};

#define BLK_TAG_ALLOC_FIFO 0 /* allocate starting from 0 */
#define BLK_TAG_ALLOC_RR 1 /* allocate starting from last allocated tag */

#define BLK_SCSI_MAX_CMDS	(256)
#define BLK_SCSI_CMD_PER_LONG	(BLK_SCSI_MAX_CMDS / (sizeof(long) * 8))

/*
 * Zoned block device models (zoned limit).
 */
enum blk_zoned_model {
	BLK_ZONED_NONE,	/* Regular block device */
	BLK_ZONED_HA,	/* Host-aware zoned block device */
	BLK_ZONED_HM,	/* Host-managed zoned block device */
};

struct queue_limits {
	unsigned long		bounce_pfn;
	unsigned long		seg_boundary_mask;
	unsigned long		virt_boundary_mask;

	unsigned int		max_hw_sectors;
	unsigned int		max_dev_sectors;
	unsigned int		chunk_sectors;
	unsigned int		max_sectors;
	unsigned int		max_segment_size;
	unsigned int		physical_block_size;
	unsigned int		alignment_offset;
	unsigned int		io_min;
	unsigned int		io_opt;
	unsigned int		max_discard_sectors;
	unsigned int		max_hw_discard_sectors;
	unsigned int		max_write_same_sectors;
	unsigned int		max_write_zeroes_sectors;
	unsigned int		discard_granularity;
	unsigned int		discard_alignment;

	unsigned short		logical_block_size;
	unsigned short		max_segments;
	unsigned short		max_integrity_segments;
	unsigned short		max_discard_segments;

	unsigned char		misaligned;
	unsigned char		discard_misaligned;
	unsigned char		raid_partial_stripes_expensive;
	enum blk_zoned_model	zoned;
};

#ifdef CONFIG_BLK_DEV_ZONED

extern unsigned int blkdev_nr_zones(struct block_device *bdev);
extern int blkdev_report_zones(struct block_device *bdev,
			       sector_t sector, struct blk_zone *zones,
			       unsigned int *nr_zones, gfp_t gfp_mask);
extern int blkdev_reset_zones(struct block_device *bdev, sector_t sectors,
			      sector_t nr_sectors, gfp_t gfp_mask);
extern int blk_revalidate_disk_zones(struct gendisk *disk);

extern int blkdev_report_zones_ioctl(struct block_device *bdev, fmode_t mode,
				     unsigned int cmd, unsigned long arg);
extern int blkdev_reset_zones_ioctl(struct block_device *bdev, fmode_t mode,
				    unsigned int cmd, unsigned long arg);

#else /* CONFIG_BLK_DEV_ZONED */

static inline unsigned int blkdev_nr_zones(struct block_device *bdev)
{
	return 0;
}

static inline int blk_revalidate_disk_zones(struct gendisk *disk)
{
	return 0;
}

static inline int blkdev_report_zones_ioctl(struct block_device *bdev,
					    fmode_t mode, unsigned int cmd,
					    unsigned long arg)
{
	return -ENOTTY;
}

static inline int blkdev_reset_zones_ioctl(struct block_device *bdev,
					   fmode_t mode, unsigned int cmd,
					   unsigned long arg)
{
	return -ENOTTY;
}

#endif /* CONFIG_BLK_DEV_ZONED */

struct request_queue {
	/*
	 * Together with queue_head for cacheline sharing
	 */
	struct list_head	queue_head;
	struct request		*last_merge;
	struct elevator_queue	*elevator;

	struct blk_queue_stats	*stats;
	struct rq_qos		*rq_qos;

	make_request_fn		*make_request_fn;
	dma_drain_needed_fn	*dma_drain_needed;

	const struct blk_mq_ops	*mq_ops;

	/* sw queues */
	struct blk_mq_ctx __percpu	*queue_ctx;
	unsigned int		nr_queues;

	unsigned int		queue_depth;

	/* hw dispatch queues */
	struct blk_mq_hw_ctx	**queue_hw_ctx;
	unsigned int		nr_hw_queues;

	struct backing_dev_info	*backing_dev_info;

	/*
	 * The queue owner gets to use this for whatever they like.
	 * ll_rw_blk doesn't touch it.
	 */
	void			*queuedata;

	/*
	 * various queue flags, see QUEUE_* below
	 */
	unsigned long		queue_flags;
	/*
	 * Number of contexts that have called blk_set_pm_only(). If this
	 * counter is above zero then only RQF_PM and RQF_PREEMPT requests are
	 * processed.
	 */
	atomic_t		pm_only;

	/*
	 * ida allocated id for this queue.  Used to index queues from
	 * ioctx.
	 */
	int			id;

	/*
	 * queue needs bounce pages for pages above this limit
	 */
	gfp_t			bounce_gfp;

	spinlock_t		queue_lock;

	/*
	 * queue kobject
	 */
	struct kobject kobj;

	/*
	 * mq queue kobject
	 */
	struct kobject *mq_kobj;

#ifdef  CONFIG_BLK_DEV_INTEGRITY
	struct blk_integrity integrity;
#endif	/* CONFIG_BLK_DEV_INTEGRITY */

#ifdef CONFIG_PM
	struct device		*dev;
	int			rpm_status;
	unsigned int		nr_pending;
#endif

	/*
	 * queue settings
	 */
	unsigned long		nr_requests;	/* Max # of requests */

	unsigned int		dma_drain_size;
	void			*dma_drain_buffer;
	unsigned int		dma_pad_mask;
	unsigned int		dma_alignment;

	unsigned int		rq_timeout;
	int			poll_nsec;

	struct blk_stat_callback	*poll_cb;
	struct blk_rq_stat	poll_stat[BLK_MQ_POLL_STATS_BKTS];

	struct timer_list	timeout;
	struct work_struct	timeout_work;

	struct list_head	icq_list;
#ifdef CONFIG_BLK_CGROUP
	DECLARE_BITMAP		(blkcg_pols, BLKCG_MAX_POLS);
	struct blkcg_gq		*root_blkg;
	struct list_head	blkg_list;
#endif

	struct queue_limits	limits;

#ifdef CONFIG_BLK_DEV_ZONED
	/*
	 * Zoned block device information for request dispatch control.
	 * nr_zones is the total number of zones of the device. This is always
	 * 0 for regular block devices. seq_zones_bitmap is a bitmap of nr_zones
	 * bits which indicates if a zone is conventional (bit clear) or
	 * sequential (bit set). seq_zones_wlock is a bitmap of nr_zones
	 * bits which indicates if a zone is write locked, that is, if a write
	 * request targeting the zone was dispatched. All three fields are
	 * initialized by the low level device driver (e.g. scsi/sd.c).
	 * Stacking drivers (device mappers) may or may not initialize
	 * these fields.
	 *
	 * Reads of this information must be protected with blk_queue_enter() /
	 * blk_queue_exit(). Modifying this information is only allowed while
	 * no requests are being processed. See also blk_mq_freeze_queue() and
	 * blk_mq_unfreeze_queue().
	 */
	unsigned int		nr_zones;
	unsigned long		*seq_zones_bitmap;
	unsigned long		*seq_zones_wlock;
#endif /* CONFIG_BLK_DEV_ZONED */

	/*
	 * sg stuff
	 */
	unsigned int		sg_timeout;
	unsigned int		sg_reserved_size;
	int			node;
#ifdef CONFIG_BLK_DEV_IO_TRACE
	struct blk_trace	*blk_trace;
	struct mutex		blk_trace_mutex;
#endif
	/*
	 * for flush operations
	 */
	struct blk_flush_queue	*fq;

	struct list_head	requeue_list;
	spinlock_t		requeue_lock;
	struct delayed_work	requeue_work;

	struct mutex		sysfs_lock;

<<<<<<< HEAD
	atomic_t		mq_freeze_depth;
=======
	/*
	 * for reusing dead hctx instance in case of updating
	 * nr_hw_queues
	 */
	struct list_head	unused_hctx_list;
	spinlock_t		unused_hctx_lock;

	int			mq_freeze_depth;
>>>>>>> 0ecfebd2

#if defined(CONFIG_BLK_DEV_BSG)
	struct bsg_class_device bsg_dev;
#endif

#ifdef CONFIG_BLK_DEV_THROTTLING
	/* Throttle data */
	struct throtl_data *td;
#endif
	struct rcu_head		rcu_head;
	wait_queue_head_t	mq_freeze_wq;
	/*
	 * Protect concurrent access to q_usage_counter by
	 * percpu_ref_kill() and percpu_ref_reinit().
	 */
	struct mutex		mq_freeze_lock;
	struct percpu_ref	q_usage_counter;

	struct blk_mq_tag_set	*tag_set;
	struct list_head	tag_set_list;
	struct bio_set		bio_split;

#ifdef CONFIG_BLK_DEBUG_FS
	struct dentry		*debugfs_dir;
	struct dentry		*sched_debugfs_dir;
	struct dentry		*rqos_debugfs_dir;
#endif

	bool			mq_sysfs_init_done;

	size_t			cmd_size;

	struct work_struct	release_work;

#define BLK_MAX_WRITE_HINTS	5
	u64			write_hints[BLK_MAX_WRITE_HINTS];
};

#define QUEUE_FLAG_STOPPED	0	/* queue is stopped */
#define QUEUE_FLAG_DYING	1	/* queue being torn down */
#define QUEUE_FLAG_NOMERGES     3	/* disable merge attempts */
#define QUEUE_FLAG_SAME_COMP	4	/* complete on same CPU-group */
#define QUEUE_FLAG_FAIL_IO	5	/* fake timeout */
#define QUEUE_FLAG_NONROT	6	/* non-rotational device (SSD) */
#define QUEUE_FLAG_VIRT		QUEUE_FLAG_NONROT /* paravirt device */
#define QUEUE_FLAG_IO_STAT	7	/* do disk/partitions IO accounting */
#define QUEUE_FLAG_DISCARD	8	/* supports DISCARD */
#define QUEUE_FLAG_NOXMERGES	9	/* No extended merges */
#define QUEUE_FLAG_ADD_RANDOM	10	/* Contributes to random pool */
#define QUEUE_FLAG_SECERASE	11	/* supports secure erase */
#define QUEUE_FLAG_SAME_FORCE	12	/* force complete on same CPU */
#define QUEUE_FLAG_DEAD		13	/* queue tear-down finished */
#define QUEUE_FLAG_INIT_DONE	14	/* queue is initialized */
#define QUEUE_FLAG_POLL		16	/* IO polling enabled if set */
#define QUEUE_FLAG_WC		17	/* Write back caching */
#define QUEUE_FLAG_FUA		18	/* device supports FUA writes */
#define QUEUE_FLAG_DAX		19	/* device supports DAX */
#define QUEUE_FLAG_STATS	20	/* track IO start and completion times */
#define QUEUE_FLAG_POLL_STATS	21	/* collecting stats for hybrid polling */
#define QUEUE_FLAG_REGISTERED	22	/* queue has been registered to a disk */
#define QUEUE_FLAG_SCSI_PASSTHROUGH 23	/* queue supports SCSI commands */
#define QUEUE_FLAG_QUIESCED	24	/* queue has been quiesced */
#define QUEUE_FLAG_PCI_P2PDMA	25	/* device supports PCI p2p requests */

#define QUEUE_FLAG_MQ_DEFAULT	((1 << QUEUE_FLAG_IO_STAT) |		\
				 (1 << QUEUE_FLAG_SAME_COMP))

void blk_queue_flag_set(unsigned int flag, struct request_queue *q);
void blk_queue_flag_clear(unsigned int flag, struct request_queue *q);
bool blk_queue_flag_test_and_set(unsigned int flag, struct request_queue *q);

#define blk_queue_stopped(q)	test_bit(QUEUE_FLAG_STOPPED, &(q)->queue_flags)
#define blk_queue_dying(q)	test_bit(QUEUE_FLAG_DYING, &(q)->queue_flags)
#define blk_queue_dead(q)	test_bit(QUEUE_FLAG_DEAD, &(q)->queue_flags)
#define blk_queue_init_done(q)	test_bit(QUEUE_FLAG_INIT_DONE, &(q)->queue_flags)
#define blk_queue_nomerges(q)	test_bit(QUEUE_FLAG_NOMERGES, &(q)->queue_flags)
#define blk_queue_noxmerges(q)	\
	test_bit(QUEUE_FLAG_NOXMERGES, &(q)->queue_flags)
#define blk_queue_nonrot(q)	test_bit(QUEUE_FLAG_NONROT, &(q)->queue_flags)
#define blk_queue_io_stat(q)	test_bit(QUEUE_FLAG_IO_STAT, &(q)->queue_flags)
#define blk_queue_add_random(q)	test_bit(QUEUE_FLAG_ADD_RANDOM, &(q)->queue_flags)
#define blk_queue_discard(q)	test_bit(QUEUE_FLAG_DISCARD, &(q)->queue_flags)
#define blk_queue_secure_erase(q) \
	(test_bit(QUEUE_FLAG_SECERASE, &(q)->queue_flags))
#define blk_queue_dax(q)	test_bit(QUEUE_FLAG_DAX, &(q)->queue_flags)
#define blk_queue_scsi_passthrough(q)	\
	test_bit(QUEUE_FLAG_SCSI_PASSTHROUGH, &(q)->queue_flags)
#define blk_queue_pci_p2pdma(q)	\
	test_bit(QUEUE_FLAG_PCI_P2PDMA, &(q)->queue_flags)

#define blk_noretry_request(rq) \
	((rq)->cmd_flags & (REQ_FAILFAST_DEV|REQ_FAILFAST_TRANSPORT| \
			     REQ_FAILFAST_DRIVER))
#define blk_queue_quiesced(q)	test_bit(QUEUE_FLAG_QUIESCED, &(q)->queue_flags)
#define blk_queue_pm_only(q)	atomic_read(&(q)->pm_only)
#define blk_queue_fua(q)	test_bit(QUEUE_FLAG_FUA, &(q)->queue_flags)

extern void blk_set_pm_only(struct request_queue *q);
extern void blk_clear_pm_only(struct request_queue *q);

static inline bool blk_account_rq(struct request *rq)
{
	return (rq->rq_flags & RQF_STARTED) && !blk_rq_is_passthrough(rq);
}

#define list_entry_rq(ptr)	list_entry((ptr), struct request, queuelist)

#define rq_data_dir(rq)		(op_is_write(req_op(rq)) ? WRITE : READ)

<<<<<<< HEAD
=======
#define rq_dma_dir(rq) \
	(op_is_write(req_op(rq)) ? DMA_TO_DEVICE : DMA_FROM_DEVICE)

#define dma_map_bvec(dev, bv, dir, attrs) \
	dma_map_page_attrs(dev, (bv)->bv_page, (bv)->bv_offset, (bv)->bv_len, \
	(dir), (attrs))

>>>>>>> 0ecfebd2
static inline bool queue_is_mq(struct request_queue *q)
{
	return q->mq_ops;
}

static inline enum blk_zoned_model
blk_queue_zoned_model(struct request_queue *q)
{
	return q->limits.zoned;
}

static inline bool blk_queue_is_zoned(struct request_queue *q)
{
	switch (blk_queue_zoned_model(q)) {
	case BLK_ZONED_HA:
	case BLK_ZONED_HM:
		return true;
	default:
		return false;
	}
}

static inline unsigned int blk_queue_zone_sectors(struct request_queue *q)
{
	return blk_queue_is_zoned(q) ? q->limits.chunk_sectors : 0;
}

#ifdef CONFIG_BLK_DEV_ZONED
static inline unsigned int blk_queue_nr_zones(struct request_queue *q)
{
	return blk_queue_is_zoned(q) ? q->nr_zones : 0;
}

static inline unsigned int blk_queue_zone_no(struct request_queue *q,
					     sector_t sector)
{
	if (!blk_queue_is_zoned(q))
		return 0;
	return sector >> ilog2(q->limits.chunk_sectors);
}

static inline bool blk_queue_zone_is_seq(struct request_queue *q,
					 sector_t sector)
{
	if (!blk_queue_is_zoned(q) || !q->seq_zones_bitmap)
		return false;
	return test_bit(blk_queue_zone_no(q, sector), q->seq_zones_bitmap);
}
#else /* CONFIG_BLK_DEV_ZONED */
static inline unsigned int blk_queue_nr_zones(struct request_queue *q)
{
	return 0;
}
#endif /* CONFIG_BLK_DEV_ZONED */

static inline bool rq_is_sync(struct request *rq)
{
	return op_is_sync(rq->cmd_flags);
}

static inline bool rq_mergeable(struct request *rq)
{
	if (blk_rq_is_passthrough(rq))
		return false;

	if (req_op(rq) == REQ_OP_FLUSH)
		return false;

	if (req_op(rq) == REQ_OP_WRITE_ZEROES)
		return false;

	if (rq->cmd_flags & REQ_NOMERGE_FLAGS)
		return false;
	if (rq->rq_flags & RQF_NOMERGE_FLAGS)
		return false;

	return true;
}

static inline bool blk_write_same_mergeable(struct bio *a, struct bio *b)
{
	if (bio_page(a) == bio_page(b) &&
	    bio_offset(a) == bio_offset(b))
		return true;

	return false;
}

static inline unsigned int blk_queue_depth(struct request_queue *q)
{
	if (q->queue_depth)
		return q->queue_depth;

	return q->nr_requests;
}

extern unsigned long blk_max_low_pfn, blk_max_pfn;

/*
 * standard bounce addresses:
 *
 * BLK_BOUNCE_HIGH	: bounce all highmem pages
 * BLK_BOUNCE_ANY	: don't bounce anything
 * BLK_BOUNCE_ISA	: bounce pages above ISA DMA boundary
 */

#if BITS_PER_LONG == 32
#define BLK_BOUNCE_HIGH		((u64)blk_max_low_pfn << PAGE_SHIFT)
#else
#define BLK_BOUNCE_HIGH		-1ULL
#endif
#define BLK_BOUNCE_ANY		(-1ULL)
#define BLK_BOUNCE_ISA		(DMA_BIT_MASK(24))

/*
 * default timeout for SG_IO if none specified
 */
#define BLK_DEFAULT_SG_TIMEOUT	(60 * HZ)
#define BLK_MIN_SG_TIMEOUT	(7 * HZ)

struct rq_map_data {
	struct page **pages;
	int page_order;
	int nr_entries;
	unsigned long offset;
	int null_mapped;
	int from_user;
};

struct req_iterator {
	struct bvec_iter iter;
	struct bio *bio;
};

/* This should not be used directly - use rq_for_each_segment */
#define for_each_bio(_bio)		\
	for (; _bio; _bio = _bio->bi_next)
#define __rq_for_each_bio(_bio, rq)	\
	if ((rq->bio))			\
		for (_bio = (rq)->bio; _bio; _bio = _bio->bi_next)

#define rq_for_each_segment(bvl, _rq, _iter)			\
	__rq_for_each_bio(_iter.bio, _rq)			\
		bio_for_each_segment(bvl, _iter.bio, _iter.iter)

#define rq_for_each_bvec(bvl, _rq, _iter)			\
	__rq_for_each_bio(_iter.bio, _rq)			\
		bio_for_each_bvec(bvl, _iter.bio, _iter.iter)

#define rq_iter_last(bvec, _iter)				\
		(_iter.bio->bi_next == NULL &&			\
		 bio_iter_last(bvec, _iter.iter))

#ifndef ARCH_IMPLEMENTS_FLUSH_DCACHE_PAGE
# error	"You should define ARCH_IMPLEMENTS_FLUSH_DCACHE_PAGE for your platform"
#endif
#if ARCH_IMPLEMENTS_FLUSH_DCACHE_PAGE
extern void rq_flush_dcache_pages(struct request *rq);
#else
static inline void rq_flush_dcache_pages(struct request *rq)
{
}
#endif

extern int blk_register_queue(struct gendisk *disk);
extern void blk_unregister_queue(struct gendisk *disk);
extern blk_qc_t generic_make_request(struct bio *bio);
extern blk_qc_t direct_make_request(struct bio *bio);
extern void blk_rq_init(struct request_queue *q, struct request *rq);
extern void blk_init_request_from_bio(struct request *req, struct bio *bio);
extern void blk_put_request(struct request *);
extern struct request *blk_get_request(struct request_queue *, unsigned int op,
				       blk_mq_req_flags_t flags);
extern int blk_lld_busy(struct request_queue *q);
extern int blk_rq_prep_clone(struct request *rq, struct request *rq_src,
			     struct bio_set *bs, gfp_t gfp_mask,
			     int (*bio_ctr)(struct bio *, struct bio *, void *),
			     void *data);
extern void blk_rq_unprep_clone(struct request *rq);
extern blk_status_t blk_insert_cloned_request(struct request_queue *q,
				     struct request *rq);
extern int blk_rq_append_bio(struct request *rq, struct bio **bio);
extern void blk_queue_split(struct request_queue *, struct bio **);
extern void blk_recount_segments(struct request_queue *, struct bio *);
extern int scsi_verify_blk_ioctl(struct block_device *, unsigned int);
extern int scsi_cmd_blk_ioctl(struct block_device *, fmode_t,
			      unsigned int, void __user *);
extern int scsi_cmd_ioctl(struct request_queue *, struct gendisk *, fmode_t,
			  unsigned int, void __user *);
extern int sg_scsi_ioctl(struct request_queue *, struct gendisk *, fmode_t,
			 struct scsi_ioctl_command __user *);

extern int blk_queue_enter(struct request_queue *q, blk_mq_req_flags_t flags);
extern void blk_queue_exit(struct request_queue *q);
extern void blk_sync_queue(struct request_queue *q);
extern int blk_rq_map_user(struct request_queue *, struct request *,
			   struct rq_map_data *, void __user *, unsigned long,
			   gfp_t);
extern int blk_rq_unmap_user(struct bio *);
extern int blk_rq_map_kern(struct request_queue *, struct request *, void *, unsigned int, gfp_t);
extern int blk_rq_map_user_iov(struct request_queue *, struct request *,
			       struct rq_map_data *, const struct iov_iter *,
			       gfp_t);
extern void blk_execute_rq(struct request_queue *, struct gendisk *,
			  struct request *, int);
extern void blk_execute_rq_nowait(struct request_queue *, struct gendisk *,
				  struct request *, int, rq_end_io_fn *);

int blk_status_to_errno(blk_status_t status);
blk_status_t errno_to_blk_status(int errno);

int blk_poll(struct request_queue *q, blk_qc_t cookie, bool spin);

static inline struct request_queue *bdev_get_queue(struct block_device *bdev)
{
	return bdev->bd_disk->queue;	/* this is never NULL */
}

/*
 * The basic unit of block I/O is a sector. It is used in a number of contexts
 * in Linux (blk, bio, genhd). The size of one sector is 512 = 2**9
 * bytes. Variables of type sector_t represent an offset or size that is a
 * multiple of 512 bytes. Hence these two constants.
 */
#ifndef SECTOR_SHIFT
#define SECTOR_SHIFT 9
#endif
#ifndef SECTOR_SIZE
#define SECTOR_SIZE (1 << SECTOR_SHIFT)
#endif

/*
 * blk_rq_pos()			: the current sector
 * blk_rq_bytes()		: bytes left in the entire request
 * blk_rq_cur_bytes()		: bytes left in the current segment
 * blk_rq_err_bytes()		: bytes left till the next error boundary
 * blk_rq_sectors()		: sectors left in the entire request
 * blk_rq_cur_sectors()		: sectors left in the current segment
 */
static inline sector_t blk_rq_pos(const struct request *rq)
{
	return rq->__sector;
}

static inline unsigned int blk_rq_bytes(const struct request *rq)
{
	return rq->__data_len;
}

static inline int blk_rq_cur_bytes(const struct request *rq)
{
	return rq->bio ? bio_cur_bytes(rq->bio) : 0;
}

extern unsigned int blk_rq_err_bytes(const struct request *rq);

static inline unsigned int blk_rq_sectors(const struct request *rq)
{
	return blk_rq_bytes(rq) >> SECTOR_SHIFT;
}

static inline unsigned int blk_rq_cur_sectors(const struct request *rq)
{
	return blk_rq_cur_bytes(rq) >> SECTOR_SHIFT;
}

#ifdef CONFIG_BLK_DEV_ZONED
static inline unsigned int blk_rq_zone_no(struct request *rq)
{
	return blk_queue_zone_no(rq->q, blk_rq_pos(rq));
}

static inline unsigned int blk_rq_zone_is_seq(struct request *rq)
{
	return blk_queue_zone_is_seq(rq->q, blk_rq_pos(rq));
}
#endif /* CONFIG_BLK_DEV_ZONED */

/*
 * Some commands like WRITE SAME have a payload or data transfer size which
 * is different from the size of the request.  Any driver that supports such
 * commands using the RQF_SPECIAL_PAYLOAD flag needs to use this helper to
 * calculate the data transfer size.
 */
static inline unsigned int blk_rq_payload_bytes(struct request *rq)
{
	if (rq->rq_flags & RQF_SPECIAL_PAYLOAD)
		return rq->special_vec.bv_len;
	return blk_rq_bytes(rq);
}

/*
 * Return the first full biovec in the request.  The caller needs to check that
 * there are any bvecs before calling this helper.
 */
static inline struct bio_vec req_bvec(struct request *rq)
{
	if (rq->rq_flags & RQF_SPECIAL_PAYLOAD)
		return rq->special_vec;
	return mp_bvec_iter_bvec(rq->bio->bi_io_vec, rq->bio->bi_iter);
}

static inline unsigned int blk_queue_get_max_sectors(struct request_queue *q,
						     int op)
{
	if (unlikely(op == REQ_OP_DISCARD || op == REQ_OP_SECURE_ERASE))
		return min(q->limits.max_discard_sectors,
			   UINT_MAX >> SECTOR_SHIFT);

	if (unlikely(op == REQ_OP_WRITE_SAME))
		return q->limits.max_write_same_sectors;

	if (unlikely(op == REQ_OP_WRITE_ZEROES))
		return q->limits.max_write_zeroes_sectors;

	return q->limits.max_sectors;
}

/*
 * Return maximum size of a request at given offset. Only valid for
 * file system requests.
 */
static inline unsigned int blk_max_size_offset(struct request_queue *q,
					       sector_t offset)
{
	if (!q->limits.chunk_sectors)
		return q->limits.max_sectors;

	return min(q->limits.max_sectors, (unsigned int)(q->limits.chunk_sectors -
			(offset & (q->limits.chunk_sectors - 1))));
}

static inline unsigned int blk_rq_get_max_sectors(struct request *rq,
						  sector_t offset)
{
	struct request_queue *q = rq->q;

	if (blk_rq_is_passthrough(rq))
		return q->limits.max_hw_sectors;

	if (!q->limits.chunk_sectors ||
	    req_op(rq) == REQ_OP_DISCARD ||
	    req_op(rq) == REQ_OP_SECURE_ERASE)
		return blk_queue_get_max_sectors(q, req_op(rq));

	return min(blk_max_size_offset(q, offset),
			blk_queue_get_max_sectors(q, req_op(rq)));
}

static inline unsigned int blk_rq_count_bios(struct request *rq)
{
	unsigned int nr_bios = 0;
	struct bio *bio;

	__rq_for_each_bio(bio, rq)
		nr_bios++;

	return nr_bios;
}

void blk_steal_bios(struct bio_list *list, struct request *rq);

/*
 * Request completion related functions.
 *
 * blk_update_request() completes given number of bytes and updates
 * the request without completing it.
 *
 * blk_end_request() and friends.  __blk_end_request() must be called
 * with the request queue spinlock acquired.
 *
 * Several drivers define their own end_request and call
 * blk_end_request() for parts of the original function.
 * This prevents code duplication in drivers.
 */
extern bool blk_update_request(struct request *rq, blk_status_t error,
			       unsigned int nr_bytes);
extern void blk_end_request_all(struct request *rq, blk_status_t error);
extern bool __blk_end_request(struct request *rq, blk_status_t error,
			      unsigned int nr_bytes);
extern void __blk_end_request_all(struct request *rq, blk_status_t error);
extern bool __blk_end_request_cur(struct request *rq, blk_status_t error);

extern void __blk_complete_request(struct request *);
extern void blk_abort_request(struct request *);

/*
 * Access functions for manipulating queue properties
 */
extern void blk_cleanup_queue(struct request_queue *);
extern void blk_queue_make_request(struct request_queue *, make_request_fn *);
extern void blk_queue_bounce_limit(struct request_queue *, u64);
extern void blk_queue_max_hw_sectors(struct request_queue *, unsigned int);
extern void blk_queue_chunk_sectors(struct request_queue *, unsigned int);
extern void blk_queue_max_segments(struct request_queue *, unsigned short);
extern void blk_queue_max_discard_segments(struct request_queue *,
		unsigned short);
extern void blk_queue_max_segment_size(struct request_queue *, unsigned int);
extern void blk_queue_max_discard_sectors(struct request_queue *q,
		unsigned int max_discard_sectors);
extern void blk_queue_max_write_same_sectors(struct request_queue *q,
		unsigned int max_write_same_sectors);
extern void blk_queue_max_write_zeroes_sectors(struct request_queue *q,
		unsigned int max_write_same_sectors);
extern void blk_queue_logical_block_size(struct request_queue *, unsigned short);
extern void blk_queue_physical_block_size(struct request_queue *, unsigned int);
extern void blk_queue_alignment_offset(struct request_queue *q,
				       unsigned int alignment);
extern void blk_limits_io_min(struct queue_limits *limits, unsigned int min);
extern void blk_queue_io_min(struct request_queue *q, unsigned int min);
extern void blk_limits_io_opt(struct queue_limits *limits, unsigned int opt);
extern void blk_queue_io_opt(struct request_queue *q, unsigned int opt);
extern void blk_set_queue_depth(struct request_queue *q, unsigned int depth);
extern void blk_set_default_limits(struct queue_limits *lim);
extern void blk_set_stacking_limits(struct queue_limits *lim);
extern int blk_stack_limits(struct queue_limits *t, struct queue_limits *b,
			    sector_t offset);
extern int bdev_stack_limits(struct queue_limits *t, struct block_device *bdev,
			    sector_t offset);
extern void disk_stack_limits(struct gendisk *disk, struct block_device *bdev,
			      sector_t offset);
extern void blk_queue_stack_limits(struct request_queue *t, struct request_queue *b);
extern void blk_queue_update_dma_pad(struct request_queue *, unsigned int);
extern int blk_queue_dma_drain(struct request_queue *q,
			       dma_drain_needed_fn *dma_drain_needed,
			       void *buf, unsigned int size);
extern void blk_queue_segment_boundary(struct request_queue *, unsigned long);
extern void blk_queue_virt_boundary(struct request_queue *, unsigned long);
extern void blk_queue_dma_alignment(struct request_queue *, int);
extern void blk_queue_update_dma_alignment(struct request_queue *, int);
extern void blk_queue_rq_timeout(struct request_queue *, unsigned int);
extern void blk_queue_write_cache(struct request_queue *q, bool enabled, bool fua);

/*
 * Number of physical segments as sent to the device.
 *
 * Normally this is the number of discontiguous data segments sent by the
 * submitter.  But for data-less command like discard we might have no
 * actual data segments submitted, but the driver might have to add it's
 * own special payload.  In that case we still return 1 here so that this
 * special payload will be mapped.
 */
static inline unsigned short blk_rq_nr_phys_segments(struct request *rq)
{
	if (rq->rq_flags & RQF_SPECIAL_PAYLOAD)
		return 1;
	return rq->nr_phys_segments;
}

/*
 * Number of discard segments (or ranges) the driver needs to fill in.
 * Each discard bio merged into a request is counted as one segment.
 */
static inline unsigned short blk_rq_nr_discard_segments(struct request *rq)
{
	return max_t(unsigned short, rq->nr_phys_segments, 1);
}

extern int blk_rq_map_sg(struct request_queue *, struct request *, struct scatterlist *);
extern void blk_dump_rq_flags(struct request *, char *);
extern long nr_blockdev_pages(void);

bool __must_check blk_get_queue(struct request_queue *);
struct request_queue *blk_alloc_queue(gfp_t);
struct request_queue *blk_alloc_queue_node(gfp_t gfp_mask, int node_id);
extern void blk_put_queue(struct request_queue *);
extern void blk_set_queue_dying(struct request_queue *);

/*
 * blk_plug permits building a queue of related requests by holding the I/O
 * fragments for a short period. This allows merging of sequential requests
 * into single larger request. As the requests are moved from a per-task list to
 * the device's request_queue in a batch, this results in improved scalability
 * as the lock contention for request_queue lock is reduced.
 *
 * It is ok not to disable preemption when adding the request to the plug list
 * or when attempting a merge, because blk_schedule_flush_list() will only flush
 * the plug list when the task sleeps by itself. For details, please see
 * schedule() where blk_schedule_flush_plug() is called.
 */
struct blk_plug {
	struct list_head mq_list; /* blk-mq requests */
	struct list_head cb_list; /* md requires an unplug callback */
	unsigned short rq_count;
	bool multiple_queues;
};
#define BLK_MAX_REQUEST_COUNT 16
#define BLK_PLUG_FLUSH_SIZE (128 * 1024)

struct blk_plug_cb;
typedef void (*blk_plug_cb_fn)(struct blk_plug_cb *, bool);
struct blk_plug_cb {
	struct list_head list;
	blk_plug_cb_fn callback;
	void *data;
};
extern struct blk_plug_cb *blk_check_plugged(blk_plug_cb_fn unplug,
					     void *data, int size);
extern void blk_start_plug(struct blk_plug *);
extern void blk_finish_plug(struct blk_plug *);
extern void blk_flush_plug_list(struct blk_plug *, bool);

static inline void blk_flush_plug(struct task_struct *tsk)
{
	struct blk_plug *plug = tsk->plug;

	if (plug)
		blk_flush_plug_list(plug, false);
}

static inline void blk_schedule_flush_plug(struct task_struct *tsk)
{
	struct blk_plug *plug = tsk->plug;

	if (plug)
		blk_flush_plug_list(plug, true);
}

static inline bool blk_needs_flush_plug(struct task_struct *tsk)
{
	struct blk_plug *plug = tsk->plug;

	return plug &&
		 (!list_empty(&plug->mq_list) ||
		 !list_empty(&plug->cb_list));
}

extern int blkdev_issue_flush(struct block_device *, gfp_t, sector_t *);
extern int blkdev_issue_write_same(struct block_device *bdev, sector_t sector,
		sector_t nr_sects, gfp_t gfp_mask, struct page *page);

#define BLKDEV_DISCARD_SECURE	(1 << 0)	/* issue a secure erase */

extern int blkdev_issue_discard(struct block_device *bdev, sector_t sector,
		sector_t nr_sects, gfp_t gfp_mask, unsigned long flags);
extern int __blkdev_issue_discard(struct block_device *bdev, sector_t sector,
		sector_t nr_sects, gfp_t gfp_mask, int flags,
		struct bio **biop);

#define BLKDEV_ZERO_NOUNMAP	(1 << 0)  /* do not free blocks */
#define BLKDEV_ZERO_NOFALLBACK	(1 << 1)  /* don't write explicit zeroes */

extern int __blkdev_issue_zeroout(struct block_device *bdev, sector_t sector,
		sector_t nr_sects, gfp_t gfp_mask, struct bio **biop,
		unsigned flags);
extern int blkdev_issue_zeroout(struct block_device *bdev, sector_t sector,
		sector_t nr_sects, gfp_t gfp_mask, unsigned flags);

static inline int sb_issue_discard(struct super_block *sb, sector_t block,
		sector_t nr_blocks, gfp_t gfp_mask, unsigned long flags)
{
	return blkdev_issue_discard(sb->s_bdev,
				    block << (sb->s_blocksize_bits -
					      SECTOR_SHIFT),
				    nr_blocks << (sb->s_blocksize_bits -
						  SECTOR_SHIFT),
				    gfp_mask, flags);
}
static inline int sb_issue_zeroout(struct super_block *sb, sector_t block,
		sector_t nr_blocks, gfp_t gfp_mask)
{
	return blkdev_issue_zeroout(sb->s_bdev,
				    block << (sb->s_blocksize_bits -
					      SECTOR_SHIFT),
				    nr_blocks << (sb->s_blocksize_bits -
						  SECTOR_SHIFT),
				    gfp_mask, 0);
}

extern int blk_verify_command(unsigned char *cmd, fmode_t mode);

enum blk_default_limits {
	BLK_MAX_SEGMENTS	= 128,
	BLK_SAFE_MAX_SECTORS	= 255,
	BLK_DEF_MAX_SECTORS	= 2560,
	BLK_MAX_SEGMENT_SIZE	= 65536,
	BLK_SEG_BOUNDARY_MASK	= 0xFFFFFFFFUL,
};

static inline unsigned long queue_segment_boundary(struct request_queue *q)
{
	return q->limits.seg_boundary_mask;
}

static inline unsigned long queue_virt_boundary(struct request_queue *q)
{
	return q->limits.virt_boundary_mask;
}

static inline unsigned int queue_max_sectors(struct request_queue *q)
{
	return q->limits.max_sectors;
}

static inline unsigned int queue_max_hw_sectors(struct request_queue *q)
{
	return q->limits.max_hw_sectors;
}

static inline unsigned short queue_max_segments(struct request_queue *q)
{
	return q->limits.max_segments;
}

static inline unsigned short queue_max_discard_segments(struct request_queue *q)
{
	return q->limits.max_discard_segments;
}

static inline unsigned int queue_max_segment_size(struct request_queue *q)
{
	return q->limits.max_segment_size;
}

static inline unsigned short queue_logical_block_size(struct request_queue *q)
{
	int retval = 512;

	if (q && q->limits.logical_block_size)
		retval = q->limits.logical_block_size;

	return retval;
}

static inline unsigned short bdev_logical_block_size(struct block_device *bdev)
{
	return queue_logical_block_size(bdev_get_queue(bdev));
}

static inline unsigned int queue_physical_block_size(struct request_queue *q)
{
	return q->limits.physical_block_size;
}

static inline unsigned int bdev_physical_block_size(struct block_device *bdev)
{
	return queue_physical_block_size(bdev_get_queue(bdev));
}

static inline unsigned int queue_io_min(struct request_queue *q)
{
	return q->limits.io_min;
}

static inline int bdev_io_min(struct block_device *bdev)
{
	return queue_io_min(bdev_get_queue(bdev));
}

static inline unsigned int queue_io_opt(struct request_queue *q)
{
	return q->limits.io_opt;
}

static inline int bdev_io_opt(struct block_device *bdev)
{
	return queue_io_opt(bdev_get_queue(bdev));
}

static inline int queue_alignment_offset(struct request_queue *q)
{
	if (q->limits.misaligned)
		return -1;

	return q->limits.alignment_offset;
}

static inline int queue_limit_alignment_offset(struct queue_limits *lim, sector_t sector)
{
	unsigned int granularity = max(lim->physical_block_size, lim->io_min);
	unsigned int alignment = sector_div(sector, granularity >> SECTOR_SHIFT)
		<< SECTOR_SHIFT;

	return (granularity + lim->alignment_offset - alignment) % granularity;
}

static inline int bdev_alignment_offset(struct block_device *bdev)
{
	struct request_queue *q = bdev_get_queue(bdev);

	if (q->limits.misaligned)
		return -1;

	if (bdev != bdev->bd_contains)
		return bdev->bd_part->alignment_offset;

	return q->limits.alignment_offset;
}

static inline int queue_discard_alignment(struct request_queue *q)
{
	if (q->limits.discard_misaligned)
		return -1;

	return q->limits.discard_alignment;
}

static inline int queue_limit_discard_alignment(struct queue_limits *lim, sector_t sector)
{
	unsigned int alignment, granularity, offset;

	if (!lim->max_discard_sectors)
		return 0;

	/* Why are these in bytes, not sectors? */
	alignment = lim->discard_alignment >> SECTOR_SHIFT;
	granularity = lim->discard_granularity >> SECTOR_SHIFT;
	if (!granularity)
		return 0;

	/* Offset of the partition start in 'granularity' sectors */
	offset = sector_div(sector, granularity);

	/* And why do we do this modulus *again* in blkdev_issue_discard()? */
	offset = (granularity + alignment - offset) % granularity;

	/* Turn it back into bytes, gaah */
	return offset << SECTOR_SHIFT;
}

static inline int bdev_discard_alignment(struct block_device *bdev)
{
	struct request_queue *q = bdev_get_queue(bdev);

	if (bdev != bdev->bd_contains)
		return bdev->bd_part->discard_alignment;

	return q->limits.discard_alignment;
}

static inline unsigned int bdev_write_same(struct block_device *bdev)
{
	struct request_queue *q = bdev_get_queue(bdev);

	if (q)
		return q->limits.max_write_same_sectors;

	return 0;
}

static inline unsigned int bdev_write_zeroes_sectors(struct block_device *bdev)
{
	struct request_queue *q = bdev_get_queue(bdev);

	if (q)
		return q->limits.max_write_zeroes_sectors;

	return 0;
}

static inline enum blk_zoned_model bdev_zoned_model(struct block_device *bdev)
{
	struct request_queue *q = bdev_get_queue(bdev);

	if (q)
		return blk_queue_zoned_model(q);

	return BLK_ZONED_NONE;
}

static inline bool bdev_is_zoned(struct block_device *bdev)
{
	struct request_queue *q = bdev_get_queue(bdev);

	if (q)
		return blk_queue_is_zoned(q);

	return false;
}

static inline unsigned int bdev_zone_sectors(struct block_device *bdev)
{
	struct request_queue *q = bdev_get_queue(bdev);

	if (q)
		return blk_queue_zone_sectors(q);
	return 0;
}

static inline int queue_dma_alignment(struct request_queue *q)
{
	return q ? q->dma_alignment : 511;
}

static inline int blk_rq_aligned(struct request_queue *q, unsigned long addr,
				 unsigned int len)
{
	unsigned int alignment = queue_dma_alignment(q) | q->dma_pad_mask;
	return !(addr & alignment) && !(len & alignment);
}

/* assumes size > 256 */
static inline unsigned int blksize_bits(unsigned int size)
{
	unsigned int bits = 8;
	do {
		bits++;
		size >>= 1;
	} while (size > 256);
	return bits;
}

static inline unsigned int block_size(struct block_device *bdev)
{
	return bdev->bd_block_size;
}

typedef struct {struct page *v;} Sector;

unsigned char *read_dev_sector(struct block_device *, sector_t, Sector *);

static inline void put_dev_sector(Sector p)
{
	put_page(p.v);
}

int kblockd_schedule_work(struct work_struct *work);
int kblockd_schedule_work_on(int cpu, struct work_struct *work);
int kblockd_mod_delayed_work_on(int cpu, struct delayed_work *dwork, unsigned long delay);

#define MODULE_ALIAS_BLOCKDEV(major,minor) \
	MODULE_ALIAS("block-major-" __stringify(major) "-" __stringify(minor))
#define MODULE_ALIAS_BLOCKDEV_MAJOR(major) \
	MODULE_ALIAS("block-major-" __stringify(major) "-*")

#if defined(CONFIG_BLK_DEV_INTEGRITY)

enum blk_integrity_flags {
	BLK_INTEGRITY_VERIFY		= 1 << 0,
	BLK_INTEGRITY_GENERATE		= 1 << 1,
	BLK_INTEGRITY_DEVICE_CAPABLE	= 1 << 2,
	BLK_INTEGRITY_IP_CHECKSUM	= 1 << 3,
};

struct blk_integrity_iter {
	void			*prot_buf;
	void			*data_buf;
	sector_t		seed;
	unsigned int		data_size;
	unsigned short		interval;
	const char		*disk_name;
};

typedef blk_status_t (integrity_processing_fn) (struct blk_integrity_iter *);

struct blk_integrity_profile {
	integrity_processing_fn		*generate_fn;
	integrity_processing_fn		*verify_fn;
	const char			*name;
};

extern void blk_integrity_register(struct gendisk *, struct blk_integrity *);
extern void blk_integrity_unregister(struct gendisk *);
extern int blk_integrity_compare(struct gendisk *, struct gendisk *);
extern int blk_rq_map_integrity_sg(struct request_queue *, struct bio *,
				   struct scatterlist *);
extern int blk_rq_count_integrity_sg(struct request_queue *, struct bio *);
extern bool blk_integrity_merge_rq(struct request_queue *, struct request *,
				   struct request *);
extern bool blk_integrity_merge_bio(struct request_queue *, struct request *,
				    struct bio *);

static inline struct blk_integrity *blk_get_integrity(struct gendisk *disk)
{
	struct blk_integrity *bi = &disk->queue->integrity;

	if (!bi->profile)
		return NULL;

	return bi;
}

static inline
struct blk_integrity *bdev_get_integrity(struct block_device *bdev)
{
	return blk_get_integrity(bdev->bd_disk);
}

static inline bool blk_integrity_rq(struct request *rq)
{
	return rq->cmd_flags & REQ_INTEGRITY;
}

static inline void blk_queue_max_integrity_segments(struct request_queue *q,
						    unsigned int segs)
{
	q->limits.max_integrity_segments = segs;
}

static inline unsigned short
queue_max_integrity_segments(struct request_queue *q)
{
	return q->limits.max_integrity_segments;
}

/**
 * bio_integrity_intervals - Return number of integrity intervals for a bio
 * @bi:		blk_integrity profile for device
 * @sectors:	Size of the bio in 512-byte sectors
 *
 * Description: The block layer calculates everything in 512 byte
 * sectors but integrity metadata is done in terms of the data integrity
 * interval size of the storage device.  Convert the block layer sectors
 * to the appropriate number of integrity intervals.
 */
static inline unsigned int bio_integrity_intervals(struct blk_integrity *bi,
						   unsigned int sectors)
{
	return sectors >> (bi->interval_exp - 9);
}

static inline unsigned int bio_integrity_bytes(struct blk_integrity *bi,
					       unsigned int sectors)
{
	return bio_integrity_intervals(bi, sectors) * bi->tuple_size;
}

/*
 * Return the first bvec that contains integrity data.  Only drivers that are
 * limited to a single integrity segment should use this helper.
 */
static inline struct bio_vec *rq_integrity_vec(struct request *rq)
{
	if (WARN_ON_ONCE(queue_max_integrity_segments(rq->q) > 1))
		return NULL;
	return rq->bio->bi_integrity->bip_vec;
}

#else /* CONFIG_BLK_DEV_INTEGRITY */

struct bio;
struct block_device;
struct gendisk;
struct blk_integrity;

static inline int blk_integrity_rq(struct request *rq)
{
	return 0;
}
static inline int blk_rq_count_integrity_sg(struct request_queue *q,
					    struct bio *b)
{
	return 0;
}
static inline int blk_rq_map_integrity_sg(struct request_queue *q,
					  struct bio *b,
					  struct scatterlist *s)
{
	return 0;
}
static inline struct blk_integrity *bdev_get_integrity(struct block_device *b)
{
	return NULL;
}
static inline struct blk_integrity *blk_get_integrity(struct gendisk *disk)
{
	return NULL;
}
static inline int blk_integrity_compare(struct gendisk *a, struct gendisk *b)
{
	return 0;
}
static inline void blk_integrity_register(struct gendisk *d,
					 struct blk_integrity *b)
{
}
static inline void blk_integrity_unregister(struct gendisk *d)
{
}
static inline void blk_queue_max_integrity_segments(struct request_queue *q,
						    unsigned int segs)
{
}
static inline unsigned short queue_max_integrity_segments(struct request_queue *q)
{
	return 0;
}
static inline bool blk_integrity_merge_rq(struct request_queue *rq,
					  struct request *r1,
					  struct request *r2)
{
	return true;
}
static inline bool blk_integrity_merge_bio(struct request_queue *rq,
					   struct request *r,
					   struct bio *b)
{
	return true;
}

static inline unsigned int bio_integrity_intervals(struct blk_integrity *bi,
						   unsigned int sectors)
{
	return 0;
}

static inline unsigned int bio_integrity_bytes(struct blk_integrity *bi,
					       unsigned int sectors)
{
	return 0;
}

static inline struct bio_vec *rq_integrity_vec(struct request *rq)
{
	return NULL;
}

#endif /* CONFIG_BLK_DEV_INTEGRITY */

struct block_device_operations {
	int (*open) (struct block_device *, fmode_t);
	void (*release) (struct gendisk *, fmode_t);
	int (*rw_page)(struct block_device *, sector_t, struct page *, unsigned int);
	int (*ioctl) (struct block_device *, fmode_t, unsigned, unsigned long);
	int (*compat_ioctl) (struct block_device *, fmode_t, unsigned, unsigned long);
	unsigned int (*check_events) (struct gendisk *disk,
				      unsigned int clearing);
	/* ->media_changed() is DEPRECATED, use ->check_events() instead */
	int (*media_changed) (struct gendisk *);
	void (*unlock_native_capacity) (struct gendisk *);
	int (*revalidate_disk) (struct gendisk *);
	int (*getgeo)(struct block_device *, struct hd_geometry *);
	/* this callback is with swap_lock and sometimes page table lock held */
	void (*swap_slot_free_notify) (struct block_device *, unsigned long);
	int (*report_zones)(struct gendisk *, sector_t sector,
			    struct blk_zone *zones, unsigned int *nr_zones,
			    gfp_t gfp_mask);
	struct module *owner;
	const struct pr_ops *pr_ops;
};

extern int __blkdev_driver_ioctl(struct block_device *, fmode_t, unsigned int,
				 unsigned long);
extern int bdev_read_page(struct block_device *, sector_t, struct page *);
extern int bdev_write_page(struct block_device *, sector_t, struct page *,
						struct writeback_control *);

#ifdef CONFIG_BLK_DEV_ZONED
bool blk_req_needs_zone_write_lock(struct request *rq);
void __blk_req_zone_write_lock(struct request *rq);
void __blk_req_zone_write_unlock(struct request *rq);

static inline void blk_req_zone_write_lock(struct request *rq)
{
	if (blk_req_needs_zone_write_lock(rq))
		__blk_req_zone_write_lock(rq);
}

static inline void blk_req_zone_write_unlock(struct request *rq)
{
	if (rq->rq_flags & RQF_ZONE_WRITE_LOCKED)
		__blk_req_zone_write_unlock(rq);
}

static inline bool blk_req_zone_is_write_locked(struct request *rq)
{
	return rq->q->seq_zones_wlock &&
		test_bit(blk_rq_zone_no(rq), rq->q->seq_zones_wlock);
}

static inline bool blk_req_can_dispatch_to_zone(struct request *rq)
{
	if (!blk_req_needs_zone_write_lock(rq))
		return true;
	return !blk_req_zone_is_write_locked(rq);
}
#else
static inline bool blk_req_needs_zone_write_lock(struct request *rq)
{
	return false;
}

static inline void blk_req_zone_write_lock(struct request *rq)
{
}

static inline void blk_req_zone_write_unlock(struct request *rq)
{
}
static inline bool blk_req_zone_is_write_locked(struct request *rq)
{
	return false;
}

static inline bool blk_req_can_dispatch_to_zone(struct request *rq)
{
	return true;
}
#endif /* CONFIG_BLK_DEV_ZONED */

#else /* CONFIG_BLOCK */

struct block_device;

/*
 * stubs for when the block layer is configured out
 */
#define buffer_heads_over_limit 0

static inline long nr_blockdev_pages(void)
{
	return 0;
}

struct blk_plug {
};

static inline void blk_start_plug(struct blk_plug *plug)
{
}

static inline void blk_finish_plug(struct blk_plug *plug)
{
}

static inline void blk_flush_plug(struct task_struct *task)
{
}

static inline void blk_schedule_flush_plug(struct task_struct *task)
{
}


static inline bool blk_needs_flush_plug(struct task_struct *tsk)
{
	return false;
}

static inline int blkdev_issue_flush(struct block_device *bdev, gfp_t gfp_mask,
				     sector_t *error_sector)
{
	return 0;
}

#endif /* CONFIG_BLOCK */

static inline void blk_wake_io_task(struct task_struct *waiter)
{
	/*
	 * If we're polling, the task itself is doing the completions. For
	 * that case, we don't need to signal a wakeup, it's enough to just
	 * mark us as RUNNING.
	 */
	if (waiter == current)
		__set_current_state(TASK_RUNNING);
	else
		wake_up_process(waiter);
}

#endif<|MERGE_RESOLUTION|>--- conflicted
+++ resolved
@@ -535,9 +535,6 @@
 
 	struct mutex		sysfs_lock;
 
-<<<<<<< HEAD
-	atomic_t		mq_freeze_depth;
-=======
 	/*
 	 * for reusing dead hctx instance in case of updating
 	 * nr_hw_queues
@@ -546,7 +543,6 @@
 	spinlock_t		unused_hctx_lock;
 
 	int			mq_freeze_depth;
->>>>>>> 0ecfebd2
 
 #if defined(CONFIG_BLK_DEV_BSG)
 	struct bsg_class_device bsg_dev;
@@ -656,8 +652,6 @@
 
 #define rq_data_dir(rq)		(op_is_write(req_op(rq)) ? WRITE : READ)
 
-<<<<<<< HEAD
-=======
 #define rq_dma_dir(rq) \
 	(op_is_write(req_op(rq)) ? DMA_TO_DEVICE : DMA_FROM_DEVICE)
 
@@ -665,7 +659,6 @@
 	dma_map_page_attrs(dev, (bv)->bv_page, (bv)->bv_offset, (bv)->bv_len, \
 	(dir), (attrs))
 
->>>>>>> 0ecfebd2
 static inline bool queue_is_mq(struct request_queue *q)
 {
 	return q->mq_ops;
