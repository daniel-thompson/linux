--- conflicted
+++ resolved
@@ -3307,12 +3307,6 @@
 	if (!capable(CAP_SYS_ADMIN))
 		return -EPERM;
 
-<<<<<<< HEAD
-	if (fs_info->sb->s_flags & MS_RDONLY)
-		return -EROFS;
-
-=======
->>>>>>> b24baf69
 	ret = mnt_want_write_file(file);
 	if (ret)
 		return ret;
