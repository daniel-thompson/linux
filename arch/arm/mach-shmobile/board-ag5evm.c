--- conflicted
+++ resolved
@@ -382,15 +382,8 @@
 }
 
 static struct sh_mobile_sdhi_info sh_sdhi1_platdata = {
-<<<<<<< HEAD
-	.dma_slave_tx	= SHDMA_SLAVE_SDHI1_TX,
-	.dma_slave_rx	= SHDMA_SLAVE_SDHI1_RX,
-	.tmio_flags	= TMIO_MMC_WRPROTECT_DISABLE,
-	.tmio_caps	= MMC_CAP_NONREMOVABLE,
-=======
 	.tmio_flags	= TMIO_MMC_WRPROTECT_DISABLE,
 	.tmio_caps	= MMC_CAP_NONREMOVABLE | MMC_CAP_SDIO_IRQ,
->>>>>>> 56299378
 	.tmio_ocr_mask	= MMC_VDD_32_33 | MMC_VDD_33_34,
 	.set_pwr	= ag5evm_sdhi1_set_pwr,
 };
