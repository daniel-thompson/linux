--- conflicted
+++ resolved
@@ -503,51 +503,6 @@
 	help
 	  Support for the Marvell Dove SoC 88AP510
 
-<<<<<<< HEAD
-config ARCH_MV78XX0
-	bool "Marvell MV78xx0"
-	select ARCH_REQUIRE_GPIOLIB
-	select CPU_FEROCEON
-	select GENERIC_CLOCKEVENTS
-	select MVEBU_MBUS
-	select PCI
-	select PLAT_ORION_LEGACY
-	help
-	  Support for the following Marvell MV78xx0 series SoCs:
-	  MV781x0, MV782x0.
-
-config ARCH_ORION5X
-	bool "Marvell Orion"
-	depends on MMU
-	select ARCH_REQUIRE_GPIOLIB
-	select CPU_FEROCEON
-	select GENERIC_CLOCKEVENTS
-	select MVEBU_MBUS
-	select PCI
-	select PLAT_ORION_LEGACY
-	select MULTI_IRQ_HANDLER
-	help
-	  Support for the following Marvell Orion 5x series SoCs:
-	  Orion-1 (5181), Orion-VoIP (5181L), Orion-NAS (5182),
-	  Orion-2 (5281), Orion-1-90 (6183).
-=======
-config ARCH_MMP
-	bool "Marvell PXA168/910/MMP2"
-	depends on MMU
-	select ARCH_REQUIRE_GPIOLIB
-	select CLKDEV_LOOKUP
-	select GENERIC_ALLOCATOR
-	select GENERIC_CLOCKEVENTS
-	select GPIO_PXA
-	select IRQ_DOMAIN
-	select MULTI_IRQ_HANDLER
-	select PINCTRL
-	select PLAT_PXA
-	select SPARSE_IRQ
-	help
-	  Support for Marvell's PXA168/PXA910(MMP) and MMP2 processor line.
->>>>>>> c5d431e8
-
 config ARCH_KS8695
 	bool "Micrel/Kendin KS8695"
 	select ARCH_REQUIRE_GPIOLIB
