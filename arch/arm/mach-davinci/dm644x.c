/*
 * TI DaVinci DM644x chip specific setup
 *
 * Author: Kevin Hilman, Deep Root Systems, LLC
 *
 * 2007 (c) Deep Root Systems, LLC. This file is licensed under
 * the terms of the GNU General Public License version 2. This program
 * is licensed "as is" without any warranty of any kind, whether express
 * or implied.
 */
#include <linux/init.h>
#include <linux/clk.h>
#include <linux/serial_8250.h>
#include <linux/platform_device.h>

#include <asm/mach/map.h>

#include <mach/cputype.h>
#include <mach/edma.h>
#include <mach/irqs.h>
#include <mach/psc.h>
#include <mach/mux.h>
#include <mach/time.h>
#include <mach/serial.h>
#include <mach/common.h>
#include <mach/asp.h>
#include <mach/gpio-davinci.h>

#include "davinci.h"
#include "clock.h"
#include "mux.h"

/*
 * Device specific clocks
 */
#define DM644X_REF_FREQ		27000000

#define DM644X_EMAC_BASE		0x01c80000
#define DM644X_EMAC_MDIO_BASE		(DM644X_EMAC_BASE + 0x4000)
#define DM644X_EMAC_CNTRL_OFFSET	0x0000
#define DM644X_EMAC_CNTRL_MOD_OFFSET	0x1000
#define DM644X_EMAC_CNTRL_RAM_OFFSET	0x2000
#define DM644X_EMAC_CNTRL_RAM_SIZE	0x2000

static struct pll_data pll1_data = {
	.num       = 1,
	.phys_base = DAVINCI_PLL1_BASE,
};

static struct pll_data pll2_data = {
	.num       = 2,
	.phys_base = DAVINCI_PLL2_BASE,
};

static struct clk ref_clk = {
	.name = "ref_clk",
	.rate = DM644X_REF_FREQ,
};

static struct clk pll1_clk = {
	.name = "pll1",
	.parent = &ref_clk,
	.pll_data = &pll1_data,
	.flags = CLK_PLL,
};

static struct clk pll1_sysclk1 = {
	.name = "pll1_sysclk1",
	.parent = &pll1_clk,
	.flags = CLK_PLL,
	.div_reg = PLLDIV1,
};

static struct clk pll1_sysclk2 = {
	.name = "pll1_sysclk2",
	.parent = &pll1_clk,
	.flags = CLK_PLL,
	.div_reg = PLLDIV2,
};

static struct clk pll1_sysclk3 = {
	.name = "pll1_sysclk3",
	.parent = &pll1_clk,
	.flags = CLK_PLL,
	.div_reg = PLLDIV3,
};

static struct clk pll1_sysclk5 = {
	.name = "pll1_sysclk5",
	.parent = &pll1_clk,
	.flags = CLK_PLL,
	.div_reg = PLLDIV5,
};

static struct clk pll1_aux_clk = {
	.name = "pll1_aux_clk",
	.parent = &pll1_clk,
	.flags = CLK_PLL | PRE_PLL,
};

static struct clk pll1_sysclkbp = {
	.name = "pll1_sysclkbp",
	.parent = &pll1_clk,
	.flags = CLK_PLL | PRE_PLL,
	.div_reg = BPDIV
};

static struct clk pll2_clk = {
	.name = "pll2",
	.parent = &ref_clk,
	.pll_data = &pll2_data,
	.flags = CLK_PLL,
};

static struct clk pll2_sysclk1 = {
	.name = "pll2_sysclk1",
	.parent = &pll2_clk,
	.flags = CLK_PLL,
	.div_reg = PLLDIV1,
};

static struct clk pll2_sysclk2 = {
	.name = "pll2_sysclk2",
	.parent = &pll2_clk,
	.flags = CLK_PLL,
	.div_reg = PLLDIV2,
};

static struct clk pll2_sysclkbp = {
	.name = "pll2_sysclkbp",
	.parent = &pll2_clk,
	.flags = CLK_PLL | PRE_PLL,
	.div_reg = BPDIV
};

static struct clk dsp_clk = {
	.name = "dsp",
	.parent = &pll1_sysclk1,
	.lpsc = DAVINCI_LPSC_GEM,
	.domain = DAVINCI_GPSC_DSPDOMAIN,
	.usecount = 1,			/* REVISIT how to disable? */
};

static struct clk arm_clk = {
	.name = "arm",
	.parent = &pll1_sysclk2,
	.lpsc = DAVINCI_LPSC_ARM,
	.flags = ALWAYS_ENABLED,
};

static struct clk vicp_clk = {
	.name = "vicp",
	.parent = &pll1_sysclk2,
	.lpsc = DAVINCI_LPSC_IMCOP,
	.domain = DAVINCI_GPSC_DSPDOMAIN,
	.usecount = 1,			/* REVISIT how to disable? */
};

static struct clk vpss_master_clk = {
	.name = "vpss_master",
	.parent = &pll1_sysclk3,
	.lpsc = DAVINCI_LPSC_VPSSMSTR,
	.flags = CLK_PSC,
};

static struct clk vpss_slave_clk = {
	.name = "vpss_slave",
	.parent = &pll1_sysclk3,
	.lpsc = DAVINCI_LPSC_VPSSSLV,
};

static struct clk uart0_clk = {
	.name = "uart0",
	.parent = &pll1_aux_clk,
	.lpsc = DAVINCI_LPSC_UART0,
};

static struct clk uart1_clk = {
	.name = "uart1",
	.parent = &pll1_aux_clk,
	.lpsc = DAVINCI_LPSC_UART1,
};

static struct clk uart2_clk = {
	.name = "uart2",
	.parent = &pll1_aux_clk,
	.lpsc = DAVINCI_LPSC_UART2,
};

static struct clk emac_clk = {
	.name = "emac",
	.parent = &pll1_sysclk5,
	.lpsc = DAVINCI_LPSC_EMAC_WRAPPER,
};

static struct clk i2c_clk = {
	.name = "i2c",
	.parent = &pll1_aux_clk,
	.lpsc = DAVINCI_LPSC_I2C,
};

static struct clk ide_clk = {
	.name = "ide",
	.parent = &pll1_sysclk5,
	.lpsc = DAVINCI_LPSC_ATA,
};

static struct clk asp_clk = {
	.name = "asp0",
	.parent = &pll1_sysclk5,
	.lpsc = DAVINCI_LPSC_McBSP,
};

static struct clk mmcsd_clk = {
	.name = "mmcsd",
	.parent = &pll1_sysclk5,
	.lpsc = DAVINCI_LPSC_MMC_SD,
};

static struct clk spi_clk = {
	.name = "spi",
	.parent = &pll1_sysclk5,
	.lpsc = DAVINCI_LPSC_SPI,
};

static struct clk gpio_clk = {
	.name = "gpio",
	.parent = &pll1_sysclk5,
	.lpsc = DAVINCI_LPSC_GPIO,
};

static struct clk usb_clk = {
	.name = "usb",
	.parent = &pll1_sysclk5,
	.lpsc = DAVINCI_LPSC_USB,
};

static struct clk vlynq_clk = {
	.name = "vlynq",
	.parent = &pll1_sysclk5,
	.lpsc = DAVINCI_LPSC_VLYNQ,
};

static struct clk aemif_clk = {
	.name = "aemif",
	.parent = &pll1_sysclk5,
	.lpsc = DAVINCI_LPSC_AEMIF,
};

static struct clk pwm0_clk = {
	.name = "pwm0",
	.parent = &pll1_aux_clk,
	.lpsc = DAVINCI_LPSC_PWM0,
};

static struct clk pwm1_clk = {
	.name = "pwm1",
	.parent = &pll1_aux_clk,
	.lpsc = DAVINCI_LPSC_PWM1,
};

static struct clk pwm2_clk = {
	.name = "pwm2",
	.parent = &pll1_aux_clk,
	.lpsc = DAVINCI_LPSC_PWM2,
};

static struct clk timer0_clk = {
	.name = "timer0",
	.parent = &pll1_aux_clk,
	.lpsc = DAVINCI_LPSC_TIMER0,
};

static struct clk timer1_clk = {
	.name = "timer1",
	.parent = &pll1_aux_clk,
	.lpsc = DAVINCI_LPSC_TIMER1,
};

static struct clk timer2_clk = {
	.name = "timer2",
	.parent = &pll1_aux_clk,
	.lpsc = DAVINCI_LPSC_TIMER2,
	.usecount = 1,              /* REVISIT: why can't this be disabled? */
};

static struct clk_lookup dm644x_clks[] = {
	CLK(NULL, "ref", &ref_clk),
	CLK(NULL, "pll1", &pll1_clk),
	CLK(NULL, "pll1_sysclk1", &pll1_sysclk1),
	CLK(NULL, "pll1_sysclk2", &pll1_sysclk2),
	CLK(NULL, "pll1_sysclk3", &pll1_sysclk3),
	CLK(NULL, "pll1_sysclk5", &pll1_sysclk5),
	CLK(NULL, "pll1_aux", &pll1_aux_clk),
	CLK(NULL, "pll1_sysclkbp", &pll1_sysclkbp),
	CLK(NULL, "pll2", &pll2_clk),
	CLK(NULL, "pll2_sysclk1", &pll2_sysclk1),
	CLK(NULL, "pll2_sysclk2", &pll2_sysclk2),
	CLK(NULL, "pll2_sysclkbp", &pll2_sysclkbp),
	CLK(NULL, "dsp", &dsp_clk),
	CLK(NULL, "arm", &arm_clk),
	CLK(NULL, "vicp", &vicp_clk),
	CLK(NULL, "vpss_master", &vpss_master_clk),
	CLK(NULL, "vpss_slave", &vpss_slave_clk),
	CLK(NULL, "arm", &arm_clk),
	CLK(NULL, "uart0", &uart0_clk),
	CLK(NULL, "uart1", &uart1_clk),
	CLK(NULL, "uart2", &uart2_clk),
	CLK("davinci_emac.1", NULL, &emac_clk),
	CLK("i2c_davinci.1", NULL, &i2c_clk),
	CLK("palm_bk3710", NULL, &ide_clk),
	CLK("davinci-mcbsp", NULL, &asp_clk),
	CLK("davinci_mmc.0", NULL, &mmcsd_clk),
	CLK(NULL, "spi", &spi_clk),
	CLK(NULL, "gpio", &gpio_clk),
	CLK(NULL, "usb", &usb_clk),
	CLK(NULL, "vlynq", &vlynq_clk),
	CLK(NULL, "aemif", &aemif_clk),
	CLK(NULL, "pwm0", &pwm0_clk),
	CLK(NULL, "pwm1", &pwm1_clk),
	CLK(NULL, "pwm2", &pwm2_clk),
	CLK(NULL, "timer0", &timer0_clk),
	CLK(NULL, "timer1", &timer1_clk),
	CLK("watchdog", NULL, &timer2_clk),
	CLK(NULL, NULL, NULL),
};

static struct emac_platform_data dm644x_emac_pdata = {
	.ctrl_reg_offset	= DM644X_EMAC_CNTRL_OFFSET,
	.ctrl_mod_reg_offset	= DM644X_EMAC_CNTRL_MOD_OFFSET,
	.ctrl_ram_offset	= DM644X_EMAC_CNTRL_RAM_OFFSET,
	.ctrl_ram_size		= DM644X_EMAC_CNTRL_RAM_SIZE,
	.version		= EMAC_VERSION_1,
};

static struct resource dm644x_emac_resources[] = {
	{
		.start	= DM644X_EMAC_BASE,
		.end	= DM644X_EMAC_BASE + SZ_16K - 1,
		.flags	= IORESOURCE_MEM,
	},
	{
		.start = IRQ_EMACINT,
		.end   = IRQ_EMACINT,
		.flags = IORESOURCE_IRQ,
	},
};

static struct platform_device dm644x_emac_device = {
       .name		= "davinci_emac",
       .id		= 1,
       .dev = {
	       .platform_data	= &dm644x_emac_pdata,
       },
       .num_resources	= ARRAY_SIZE(dm644x_emac_resources),
       .resource	= dm644x_emac_resources,
};

static struct resource dm644x_mdio_resources[] = {
	{
		.start	= DM644X_EMAC_MDIO_BASE,
		.end	= DM644X_EMAC_MDIO_BASE + SZ_4K - 1,
		.flags	= IORESOURCE_MEM,
	},
};

static struct platform_device dm644x_mdio_device = {
	.name		= "davinci_mdio",
	.id		= 0,
	.num_resources	= ARRAY_SIZE(dm644x_mdio_resources),
	.resource	= dm644x_mdio_resources,
};

/*
 * Device specific mux setup
 *
 *	soc	description	mux  mode   mode  mux	 dbg
 *				reg  offset mask  mode
 */
static const struct mux_config dm644x_pins[] = {
#ifdef CONFIG_DAVINCI_MUX
MUX_CFG(DM644X, HDIREN,		0,   16,    1,	  1,	 true)
MUX_CFG(DM644X, ATAEN,		0,   17,    1,	  1,	 true)
MUX_CFG(DM644X, ATAEN_DISABLE,	0,   17,    1,	  0,	 true)

MUX_CFG(DM644X, HPIEN_DISABLE,	0,   29,    1,	  0,	 true)

MUX_CFG(DM644X, AEAW,		0,   0,     31,	  31,	 true)
MUX_CFG(DM644X, AEAW0,		0,   0,     1,	  0,	 true)
MUX_CFG(DM644X, AEAW1,		0,   1,     1,	  0,	 true)
MUX_CFG(DM644X, AEAW2,		0,   2,     1,	  0,	 true)
MUX_CFG(DM644X, AEAW3,		0,   3,     1,	  0,	 true)
MUX_CFG(DM644X, AEAW4,		0,   4,     1,	  0,	 true)

MUX_CFG(DM644X, MSTK,		1,   9,     1,	  0,	 false)

MUX_CFG(DM644X, I2C,		1,   7,     1,	  1,	 false)

MUX_CFG(DM644X, MCBSP,		1,   10,    1,	  1,	 false)

MUX_CFG(DM644X, UART1,		1,   1,     1,	  1,	 true)
MUX_CFG(DM644X, UART2,		1,   2,     1,	  1,	 true)

MUX_CFG(DM644X, PWM0,		1,   4,     1,	  1,	 false)

MUX_CFG(DM644X, PWM1,		1,   5,     1,	  1,	 false)

MUX_CFG(DM644X, PWM2,		1,   6,     1,	  1,	 false)

MUX_CFG(DM644X, VLYNQEN,	0,   15,    1,	  1,	 false)
MUX_CFG(DM644X, VLSCREN,	0,   14,    1,	  1,	 false)
MUX_CFG(DM644X, VLYNQWD,	0,   12,    3,	  3,	 false)

MUX_CFG(DM644X, EMACEN,		0,   31,    1,	  1,	 true)

MUX_CFG(DM644X, GPIO3V,		0,   31,    1,	  0,	 true)

MUX_CFG(DM644X, GPIO0,		0,   24,    1,	  0,	 true)
MUX_CFG(DM644X, GPIO3,		0,   25,    1,	  0,	 false)
MUX_CFG(DM644X, GPIO43_44,	1,   7,     1,	  0,	 false)
MUX_CFG(DM644X, GPIO46_47,	0,   22,    1,	  0,	 true)

MUX_CFG(DM644X, RGB666,		0,   22,    1,	  1,	 true)

MUX_CFG(DM644X, LOEEN,		0,   24,    1,	  1,	 true)
MUX_CFG(DM644X, LFLDEN,		0,   25,    1,	  1,	 false)
#endif
};

/* FIQ are pri 0-1; otherwise 2-7, with 7 lowest priority */
static u8 dm644x_default_priorities[DAVINCI_N_AINTC_IRQ] = {
	[IRQ_VDINT0]		= 2,
	[IRQ_VDINT1]		= 6,
	[IRQ_VDINT2]		= 6,
	[IRQ_HISTINT]		= 6,
	[IRQ_H3AINT]		= 6,
	[IRQ_PRVUINT]		= 6,
	[IRQ_RSZINT]		= 6,
	[7]			= 7,
	[IRQ_VENCINT]		= 6,
	[IRQ_ASQINT]		= 6,
	[IRQ_IMXINT]		= 6,
	[IRQ_VLCDINT]		= 6,
	[IRQ_USBINT]		= 4,
	[IRQ_EMACINT]		= 4,
	[14]			= 7,
	[15]			= 7,
	[IRQ_CCINT0]		= 5,	/* dma */
	[IRQ_CCERRINT]		= 5,	/* dma */
	[IRQ_TCERRINT0]		= 5,	/* dma */
	[IRQ_TCERRINT]		= 5,	/* dma */
	[IRQ_PSCIN]		= 7,
	[21]			= 7,
	[IRQ_IDE]		= 4,
	[23]			= 7,
	[IRQ_MBXINT]		= 7,
	[IRQ_MBRINT]		= 7,
	[IRQ_MMCINT]		= 7,
	[IRQ_SDIOINT]		= 7,
	[28]			= 7,
	[IRQ_DDRINT]		= 7,
	[IRQ_AEMIFINT]		= 7,
	[IRQ_VLQINT]		= 4,
	[IRQ_TINT0_TINT12]	= 2,	/* clockevent */
	[IRQ_TINT0_TINT34]	= 2,	/* clocksource */
	[IRQ_TINT1_TINT12]	= 7,	/* DSP timer */
	[IRQ_TINT1_TINT34]	= 7,	/* system tick */
	[IRQ_PWMINT0]		= 7,
	[IRQ_PWMINT1]		= 7,
	[IRQ_PWMINT2]		= 7,
	[IRQ_I2C]		= 3,
	[IRQ_UARTINT0]		= 3,
	[IRQ_UARTINT1]		= 3,
	[IRQ_UARTINT2]		= 3,
	[IRQ_SPINT0]		= 3,
	[IRQ_SPINT1]		= 3,
	[45]			= 7,
	[IRQ_DSP2ARM0]		= 4,
	[IRQ_DSP2ARM1]		= 4,
	[IRQ_GPIO0]		= 7,
	[IRQ_GPIO1]		= 7,
	[IRQ_GPIO2]		= 7,
	[IRQ_GPIO3]		= 7,
	[IRQ_GPIO4]		= 7,
	[IRQ_GPIO5]		= 7,
	[IRQ_GPIO6]		= 7,
	[IRQ_GPIO7]		= 7,
	[IRQ_GPIOBNK0]		= 7,
	[IRQ_GPIOBNK1]		= 7,
	[IRQ_GPIOBNK2]		= 7,
	[IRQ_GPIOBNK3]		= 7,
	[IRQ_GPIOBNK4]		= 7,
	[IRQ_COMMTX]		= 7,
	[IRQ_COMMRX]		= 7,
	[IRQ_EMUINT]		= 7,
};

/*----------------------------------------------------------------------*/

static const s8
queue_tc_mapping[][2] = {
	/* {event queue no, TC no} */
	{0, 0},
	{1, 1},
	{-1, -1},
};

static const s8
queue_priority_mapping[][2] = {
	/* {event queue no, Priority} */
	{0, 3},
	{1, 7},
	{-1, -1},
};

static struct edma_soc_info edma_cc0_info = {
	.n_channel		= 64,
	.n_region		= 4,
	.n_slot			= 128,
	.n_tc			= 2,
	.n_cc			= 1,
	.queue_tc_mapping	= queue_tc_mapping,
	.queue_priority_mapping	= queue_priority_mapping,
	.default_queue		= EVENTQ_1,
};

static struct edma_soc_info *dm644x_edma_info[EDMA_MAX_CC] = {
	&edma_cc0_info,
};

static struct resource edma_resources[] = {
	{
		.name	= "edma_cc0",
		.start	= 0x01c00000,
		.end	= 0x01c00000 + SZ_64K - 1,
		.flags	= IORESOURCE_MEM,
	},
	{
		.name	= "edma_tc0",
		.start	= 0x01c10000,
		.end	= 0x01c10000 + SZ_1K - 1,
		.flags	= IORESOURCE_MEM,
	},
	{
		.name	= "edma_tc1",
		.start	= 0x01c10400,
		.end	= 0x01c10400 + SZ_1K - 1,
		.flags	= IORESOURCE_MEM,
	},
	{
		.name	= "edma0",
		.start	= IRQ_CCINT0,
		.flags	= IORESOURCE_IRQ,
	},
	{
		.name	= "edma0_err",
		.start	= IRQ_CCERRINT,
		.flags	= IORESOURCE_IRQ,
	},
	/* not using TC*_ERR */
};

static struct platform_device dm644x_edma_device = {
	.name			= "edma",
	.id			= 0,
	.dev.platform_data	= dm644x_edma_info,
	.num_resources		= ARRAY_SIZE(edma_resources),
	.resource		= edma_resources,
};

/* DM6446 EVM uses ASP0; line-out is a pair of RCA jacks */
static struct resource dm644x_asp_resources[] = {
	{
		.start	= DAVINCI_ASP0_BASE,
		.end	= DAVINCI_ASP0_BASE + SZ_8K - 1,
		.flags	= IORESOURCE_MEM,
	},
	{
		.start	= DAVINCI_DMA_ASP0_TX,
		.end	= DAVINCI_DMA_ASP0_TX,
		.flags	= IORESOURCE_DMA,
	},
	{
		.start	= DAVINCI_DMA_ASP0_RX,
		.end	= DAVINCI_DMA_ASP0_RX,
		.flags	= IORESOURCE_DMA,
	},
};

static struct platform_device dm644x_asp_device = {
	.name		= "davinci-mcbsp",
	.id		= -1,
	.num_resources	= ARRAY_SIZE(dm644x_asp_resources),
	.resource	= dm644x_asp_resources,
};

#define DM644X_VPSS_BASE	0x01c73400

static struct resource dm644x_vpss_resources[] = {
	{
		/* VPSS Base address */
		.name		= "vpss",
		.start		= DM644X_VPSS_BASE,
		.end		= DM644X_VPSS_BASE + 0xff,
		.flags		= IORESOURCE_MEM,
	},
};

static struct platform_device dm644x_vpss_device = {
	.name			= "vpss",
	.id			= -1,
	.dev.platform_data	= "dm644x_vpss",
	.num_resources		= ARRAY_SIZE(dm644x_vpss_resources),
	.resource		= dm644x_vpss_resources,
};

static struct resource dm644x_vpfe_resources[] = {
	{
		.start          = IRQ_VDINT0,
		.end            = IRQ_VDINT0,
		.flags          = IORESOURCE_IRQ,
	},
	{
		.start          = IRQ_VDINT1,
		.end            = IRQ_VDINT1,
		.flags          = IORESOURCE_IRQ,
	},
};

static u64 dm644x_video_dma_mask = DMA_BIT_MASK(32);
static struct resource dm644x_ccdc_resource[] = {
	/* CCDC Base address */
	{
		.start          = 0x01c70400,
		.end            = 0x01c70400 + 0xff,
		.flags          = IORESOURCE_MEM,
	},
};

static struct platform_device dm644x_ccdc_dev = {
	.name           = "dm644x_ccdc",
	.id             = -1,
	.num_resources  = ARRAY_SIZE(dm644x_ccdc_resource),
	.resource       = dm644x_ccdc_resource,
	.dev = {
		.dma_mask               = &dm644x_video_dma_mask,
		.coherent_dma_mask      = DMA_BIT_MASK(32),
	},
};

static struct platform_device dm644x_vpfe_dev = {
	.name		= CAPTURE_DRV_NAME,
	.id		= -1,
	.num_resources	= ARRAY_SIZE(dm644x_vpfe_resources),
	.resource	= dm644x_vpfe_resources,
	.dev = {
		.dma_mask		= &dm644x_video_dma_mask,
		.coherent_dma_mask	= DMA_BIT_MASK(32),
	},
};

#define DM644X_OSD_BASE		0x01c72600

static struct resource dm644x_osd_resources[] = {
	{
		.start	= DM644X_OSD_BASE,
		.end	= DM644X_OSD_BASE + 0x1ff,
		.flags	= IORESOURCE_MEM,
	},
};

static struct osd_platform_data dm644x_osd_data = {
	.vpbe_type     = VPBE_VERSION_1,
};

static struct platform_device dm644x_osd_dev = {
	.name		= VPBE_OSD_SUBDEV_NAME,
	.id		= -1,
	.num_resources	= ARRAY_SIZE(dm644x_osd_resources),
	.resource	= dm644x_osd_resources,
	.dev		= {
		.dma_mask		= &dm644x_video_dma_mask,
		.coherent_dma_mask	= DMA_BIT_MASK(32),
		.platform_data		= &dm644x_osd_data,
	},
};

<<<<<<< HEAD
=======
#define DM644X_VENC_BASE		0x01c72400

static struct resource dm644x_venc_resources[] = {
	{
		.start	= DM644X_VENC_BASE,
		.end	= DM644X_VENC_BASE + 0x17f,
		.flags	= IORESOURCE_MEM,
	},
};

#define DM644X_VPSS_MUXSEL_PLL2_MODE          BIT(0)
#define DM644X_VPSS_MUXSEL_VPBECLK_MODE       BIT(1)
#define DM644X_VPSS_VENCLKEN                  BIT(3)
#define DM644X_VPSS_DACCLKEN                  BIT(4)

static int dm644x_venc_setup_clock(enum vpbe_enc_timings_type type,
				   unsigned int mode)
{
	int ret = 0;
	u32 v = DM644X_VPSS_VENCLKEN;

	switch (type) {
	case VPBE_ENC_STD:
		v |= DM644X_VPSS_DACCLKEN;
		writel(v, DAVINCI_SYSMOD_VIRT(SYSMOD_VPSS_CLKCTL));
		break;
	case VPBE_ENC_DV_PRESET:
		switch (mode) {
		case V4L2_DV_480P59_94:
		case V4L2_DV_576P50:
			v |= DM644X_VPSS_MUXSEL_PLL2_MODE |
			     DM644X_VPSS_DACCLKEN;
			writel(v, DAVINCI_SYSMOD_VIRT(SYSMOD_VPSS_CLKCTL));
			break;
		case V4L2_DV_720P60:
		case V4L2_DV_1080I60:
		case V4L2_DV_1080P30:
			/*
			 * For HD, use external clock source since
			 * HD requires higher clock rate
			 */
			v |= DM644X_VPSS_MUXSEL_VPBECLK_MODE;
			writel(v, DAVINCI_SYSMOD_VIRT(SYSMOD_VPSS_CLKCTL));
			break;
		default:
			ret = -EINVAL;
			break;
		}
		break;
	default:
		ret  = -EINVAL;
	}

	return ret;
}

static struct resource dm644x_v4l2_disp_resources[] = {
	{
		.start	= IRQ_VENCINT,
		.end	= IRQ_VENCINT,
		.flags	= IORESOURCE_IRQ,
	},
};

static struct platform_device dm644x_vpbe_display = {
	.name		= "vpbe-v4l2",
	.id		= -1,
	.num_resources	= ARRAY_SIZE(dm644x_v4l2_disp_resources),
	.resource	= dm644x_v4l2_disp_resources,
	.dev		= {
		.dma_mask		= &dm644x_video_dma_mask,
		.coherent_dma_mask	= DMA_BIT_MASK(32),
	},
};

static struct venc_platform_data dm644x_venc_pdata = {
	.venc_type	= VPBE_VERSION_1,
	.setup_clock	= dm644x_venc_setup_clock,
};

static struct platform_device dm644x_venc_dev = {
	.name		= VPBE_VENC_SUBDEV_NAME,
	.id		= -1,
	.num_resources	= ARRAY_SIZE(dm644x_venc_resources),
	.resource	= dm644x_venc_resources,
	.dev		= {
		.dma_mask		= &dm644x_video_dma_mask,
		.coherent_dma_mask	= DMA_BIT_MASK(32),
		.platform_data		= &dm644x_venc_pdata,
	},
};

static struct platform_device dm644x_vpbe_dev = {
	.name		= "vpbe_controller",
	.id		= -1,
	.dev		= {
		.dma_mask		= &dm644x_video_dma_mask,
		.coherent_dma_mask	= DMA_BIT_MASK(32),
	},
};

>>>>>>> 1f5b7dcf
/*----------------------------------------------------------------------*/

static struct map_desc dm644x_io_desc[] = {
	{
		.virtual	= IO_VIRT,
		.pfn		= __phys_to_pfn(IO_PHYS),
		.length		= IO_SIZE,
		.type		= MT_DEVICE
	},
	{
		.virtual	= SRAM_VIRT,
		.pfn		= __phys_to_pfn(0x00008000),
		.length		= SZ_16K,
		.type		= MT_MEMORY_NONCACHED,
	},
};

/* Contents of JTAG ID register used to identify exact cpu type */
static struct davinci_id dm644x_ids[] = {
	{
		.variant	= 0x0,
		.part_no	= 0xb700,
		.manufacturer	= 0x017,
		.cpu_id		= DAVINCI_CPU_ID_DM6446,
		.name		= "dm6446",
	},
	{
		.variant	= 0x1,
		.part_no	= 0xb700,
		.manufacturer	= 0x017,
		.cpu_id		= DAVINCI_CPU_ID_DM6446,
		.name		= "dm6446a",
	},
};

static u32 dm644x_psc_bases[] = { DAVINCI_PWR_SLEEP_CNTRL_BASE };

/*
 * T0_BOT: Timer 0, bottom:  clockevent source for hrtimers
 * T0_TOP: Timer 0, top   :  clocksource for generic timekeeping
 * T1_BOT: Timer 1, bottom:  (used by DSP in TI DSPLink code)
 * T1_TOP: Timer 1, top   :  <unused>
 */
static struct davinci_timer_info dm644x_timer_info = {
	.timers		= davinci_timer_instance,
	.clockevent_id	= T0_BOT,
	.clocksource_id	= T0_TOP,
};

static struct plat_serial8250_port dm644x_serial_platform_data[] = {
	{
		.mapbase	= DAVINCI_UART0_BASE,
		.irq		= IRQ_UARTINT0,
		.flags		= UPF_BOOT_AUTOCONF | UPF_SKIP_TEST |
				  UPF_IOREMAP,
		.iotype		= UPIO_MEM,
		.regshift	= 2,
	},
	{
		.mapbase	= DAVINCI_UART1_BASE,
		.irq		= IRQ_UARTINT1,
		.flags		= UPF_BOOT_AUTOCONF | UPF_SKIP_TEST |
				  UPF_IOREMAP,
		.iotype		= UPIO_MEM,
		.regshift	= 2,
	},
	{
		.mapbase	= DAVINCI_UART2_BASE,
		.irq		= IRQ_UARTINT2,
		.flags		= UPF_BOOT_AUTOCONF | UPF_SKIP_TEST |
				  UPF_IOREMAP,
		.iotype		= UPIO_MEM,
		.regshift	= 2,
	},
	{
		.flags		= 0
	},
};

static struct platform_device dm644x_serial_device = {
	.name			= "serial8250",
	.id			= PLAT8250_DEV_PLATFORM,
	.dev			= {
		.platform_data	= dm644x_serial_platform_data,
	},
};

static struct davinci_soc_info davinci_soc_info_dm644x = {
	.io_desc		= dm644x_io_desc,
	.io_desc_num		= ARRAY_SIZE(dm644x_io_desc),
	.jtag_id_reg		= 0x01c40028,
	.ids			= dm644x_ids,
	.ids_num		= ARRAY_SIZE(dm644x_ids),
	.cpu_clks		= dm644x_clks,
	.psc_bases		= dm644x_psc_bases,
	.psc_bases_num		= ARRAY_SIZE(dm644x_psc_bases),
	.pinmux_base		= DAVINCI_SYSTEM_MODULE_BASE,
	.pinmux_pins		= dm644x_pins,
	.pinmux_pins_num	= ARRAY_SIZE(dm644x_pins),
	.intc_base		= DAVINCI_ARM_INTC_BASE,
	.intc_type		= DAVINCI_INTC_TYPE_AINTC,
	.intc_irq_prios 	= dm644x_default_priorities,
	.intc_irq_num		= DAVINCI_N_AINTC_IRQ,
	.timer_info		= &dm644x_timer_info,
	.gpio_type		= GPIO_TYPE_DAVINCI,
	.gpio_base		= DAVINCI_GPIO_BASE,
	.gpio_num		= 71,
	.gpio_irq		= IRQ_GPIOBNK0,
	.serial_dev		= &dm644x_serial_device,
	.emac_pdata		= &dm644x_emac_pdata,
	.sram_dma		= 0x00008000,
	.sram_len		= SZ_16K,
};

void __init dm644x_init_asp(struct snd_platform_data *pdata)
{
	davinci_cfg_reg(DM644X_MCBSP);
	dm644x_asp_device.dev.platform_data = pdata;
	platform_device_register(&dm644x_asp_device);
}

void __init dm644x_init(void)
{
	davinci_common_init(&davinci_soc_info_dm644x);
	davinci_map_sysmod();
<<<<<<< HEAD
=======
}

int __init dm644x_init_video(struct vpfe_config *vpfe_cfg,
				struct vpbe_config *vpbe_cfg)
{
	if (vpfe_cfg || vpbe_cfg)
		platform_device_register(&dm644x_vpss_device);

	if (vpfe_cfg) {
		dm644x_vpfe_dev.dev.platform_data = vpfe_cfg;
		platform_device_register(&dm644x_ccdc_dev);
		platform_device_register(&dm644x_vpfe_dev);
		/* Add ccdc clock aliases */
		clk_add_alias("master", dm644x_ccdc_dev.name,
			      "vpss_master", NULL);
		clk_add_alias("slave", dm644x_ccdc_dev.name,
			      "vpss_slave", NULL);
	}

	if (vpbe_cfg) {
		dm644x_vpbe_dev.dev.platform_data = vpbe_cfg;
		platform_device_register(&dm644x_osd_dev);
		platform_device_register(&dm644x_venc_dev);
		platform_device_register(&dm644x_vpbe_dev);
		platform_device_register(&dm644x_vpbe_display);
	}

	return 0;
>>>>>>> 1f5b7dcf
}

int __init dm644x_init_video(struct vpfe_config *vpfe_cfg)
{
	dm644x_vpfe_dev.dev.platform_data = vpfe_cfg;

<<<<<<< HEAD
	/* Add ccdc clock aliases */
	clk_add_alias("master", dm644x_ccdc_dev.name, "vpss_master", NULL);
	clk_add_alias("slave", dm644x_ccdc_dev.name, "vpss_slave", NULL);

	platform_device_register(&dm644x_vpss_device);
	platform_device_register(&dm644x_ccdc_dev);
	platform_device_register(&dm644x_vpfe_dev);

	return 0;
}

static int __init dm644x_init_devices(void)
{
	if (!cpu_is_davinci_dm644x())
		return 0;

=======
>>>>>>> 1f5b7dcf
	platform_device_register(&dm644x_edma_device);

	platform_device_register(&dm644x_mdio_device);
	platform_device_register(&dm644x_emac_device);
	clk_add_alias(NULL, dev_name(&dm644x_mdio_device.dev),
		      NULL, &dm644x_emac_device.dev);

	return 0;
}
postcore_initcall(dm644x_init_devices);<|MERGE_RESOLUTION|>--- conflicted
+++ resolved
@@ -685,8 +685,6 @@
 	},
 };
 
-<<<<<<< HEAD
-=======
 #define DM644X_VENC_BASE		0x01c72400
 
 static struct resource dm644x_venc_resources[] = {
@@ -788,7 +786,6 @@
 	},
 };
 
->>>>>>> 1f5b7dcf
 /*----------------------------------------------------------------------*/
 
 static struct map_desc dm644x_io_desc[] = {
@@ -914,8 +911,6 @@
 {
 	davinci_common_init(&davinci_soc_info_dm644x);
 	davinci_map_sysmod();
-<<<<<<< HEAD
-=======
 }
 
 int __init dm644x_init_video(struct vpfe_config *vpfe_cfg,
@@ -944,23 +939,6 @@
 	}
 
 	return 0;
->>>>>>> 1f5b7dcf
-}
-
-int __init dm644x_init_video(struct vpfe_config *vpfe_cfg)
-{
-	dm644x_vpfe_dev.dev.platform_data = vpfe_cfg;
-
-<<<<<<< HEAD
-	/* Add ccdc clock aliases */
-	clk_add_alias("master", dm644x_ccdc_dev.name, "vpss_master", NULL);
-	clk_add_alias("slave", dm644x_ccdc_dev.name, "vpss_slave", NULL);
-
-	platform_device_register(&dm644x_vpss_device);
-	platform_device_register(&dm644x_ccdc_dev);
-	platform_device_register(&dm644x_vpfe_dev);
-
-	return 0;
 }
 
 static int __init dm644x_init_devices(void)
@@ -968,8 +946,6 @@
 	if (!cpu_is_davinci_dm644x())
 		return 0;
 
-=======
->>>>>>> 1f5b7dcf
 	platform_device_register(&dm644x_edma_device);
 
 	platform_device_register(&dm644x_mdio_device);
