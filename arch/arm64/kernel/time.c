--- conflicted
+++ resolved
@@ -61,8 +61,6 @@
 EXPORT_SYMBOL(profile_pc);
 #endif
 
-<<<<<<< HEAD
-=======
 static u64 sched_clock_mult __read_mostly;
 
 unsigned long long notrace sched_clock(void)
@@ -70,7 +68,6 @@
 	return arch_timer_read_counter() * sched_clock_mult;
 }
 
->>>>>>> e39c1790
 void __init time_init(void)
 {
 	u32 arch_timer_rate;
