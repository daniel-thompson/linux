#
# Makefile for the linux kernel.
#

CPPFLAGS_vmlinux.lds	:= -DTEXT_OFFSET=$(TEXT_OFFSET)
AFLAGS_head.o		:= -DTEXT_OFFSET=$(TEXT_OFFSET)

# Object file lists.
arm64-obj-y		:= cputable.o debug-monitors.o entry.o irq.o fpsimd.o	\
			   entry-fpsimd.o process.o ptrace.o setup.o signal.o	\
			   sys.o stacktrace.o time.o traps.o io.o vdso.o	\
			   hyp-stub.o psci.o cpu_ops.o insn.o

arm64-obj-$(CONFIG_COMPAT)		+= sys32.o kuser32.o signal32.o 	\
					   sys_compat.o
arm64-obj-$(CONFIG_MODULES)		+= arm64ksyms.o module.o
<<<<<<< HEAD
arm64-obj-$(CONFIG_SMP)			+= smp.o smp_spin_table.o
arm64-obj-$(CONFIG_SMP)			+= topology.o
=======
arm64-obj-$(CONFIG_SMP)			+= smp.o smp_spin_table.o smp_psci.o
arm64-obj-$(CONFIG_PERF_EVENTS)		+= perf_regs.o
>>>>>>> 078511ed
arm64-obj-$(CONFIG_HW_PERF_EVENTS)	+= perf_event.o
arm64-obj-$(CONFIG_HAVE_HW_BREAKPOINT)	+= hw_breakpoint.o
arm64-obj-$(CONFIG_EARLY_PRINTK)	+= early_printk.o
arm64-obj-$(CONFIG_ARM_CPU_TOPOLOGY)  += topology.o
arm64-obj-$(CONFIG_ARM64_CPU_SUSPEND)	+= sleep.o suspend.o
arm64-obj-$(CONFIG_JUMP_LABEL)		+= jump_label.o
arm64-obj-$(CONFIG_KGDB)		+= kgdb.o

obj-y					+= $(arm64-obj-y) vdso/
obj-m					+= $(arm64-obj-m)
head-y					:= head.o
extra-y					:= $(head-y) vmlinux.lds

# vDSO - this must be built first to generate the symbol offsets
$(call objectify,$(arm64-obj-y)): $(obj)/vdso/vdso-offsets.h
$(obj)/vdso/vdso-offsets.h: $(obj)/vdso<|MERGE_RESOLUTION|>--- conflicted
+++ resolved
@@ -14,13 +14,9 @@
 arm64-obj-$(CONFIG_COMPAT)		+= sys32.o kuser32.o signal32.o 	\
 					   sys_compat.o
 arm64-obj-$(CONFIG_MODULES)		+= arm64ksyms.o module.o
-<<<<<<< HEAD
 arm64-obj-$(CONFIG_SMP)			+= smp.o smp_spin_table.o
 arm64-obj-$(CONFIG_SMP)			+= topology.o
-=======
-arm64-obj-$(CONFIG_SMP)			+= smp.o smp_spin_table.o smp_psci.o
 arm64-obj-$(CONFIG_PERF_EVENTS)		+= perf_regs.o
->>>>>>> 078511ed
 arm64-obj-$(CONFIG_HW_PERF_EVENTS)	+= perf_event.o
 arm64-obj-$(CONFIG_HAVE_HW_BREAKPOINT)	+= hw_breakpoint.o
 arm64-obj-$(CONFIG_EARLY_PRINTK)	+= early_printk.o
