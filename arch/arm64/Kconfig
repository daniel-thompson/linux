--- conflicted
+++ resolved
@@ -24,11 +24,8 @@
 	select GENERIC_STRNLEN_USER
 	select GENERIC_TIME_VSYSCALL
 	select HARDIRQS_SW_RESEND
-<<<<<<< HEAD
 	select HAVE_ARCH_JUMP_LABEL
-=======
 	select HAVE_ARCH_KGDB
->>>>>>> 9da2fb20
 	select HAVE_ARCH_TRACEHOOK
 	select HAVE_DEBUG_BUGVERBOSE
 	select HAVE_DEBUG_KMEMLEAK
