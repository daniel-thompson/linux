// SPDX-License-Identifier: GPL-2.0-only
/*
 * Tegra host1x Channel
 *
 * Copyright (c) 2010-2013, NVIDIA Corporation.
 */

#include <linux/host1x.h>
#include <linux/iommu.h>
#include <linux/slab.h>

#include <trace/events/host1x.h>

#include "../channel.h"
#include "../dev.h"
#include "../intr.h"
#include "../job.h"

#define TRACE_MAX_LENGTH 128U

static void trace_write_gather(struct host1x_cdma *cdma, struct host1x_bo *bo,
			       u32 offset, u32 words)
{
	struct device *dev = cdma_to_channel(cdma)->dev;
	void *mem = NULL;

	if (host1x_debug_trace_cmdbuf)
		mem = host1x_bo_mmap(bo);

	if (mem) {
		u32 i;
		/*
		 * Write in batches of 128 as there seems to be a limit
		 * of how much you can output to ftrace at once.
		 */
		for (i = 0; i < words; i += TRACE_MAX_LENGTH) {
			u32 num_words = min(words - i, TRACE_MAX_LENGTH);

			offset += i * sizeof(u32);

			trace_host1x_cdma_push_gather(dev_name(dev), bo,
						      num_words, offset,
						      mem);
		}

		host1x_bo_munmap(bo, mem);
	}
}

static void submit_gathers(struct host1x_job *job)
{
	struct host1x_cdma *cdma = &job->channel->cdma;
#if HOST1X_HW < 6
	struct device *dev = job->channel->dev;
#endif
	unsigned int i;

	for (i = 0; i < job->num_gathers; i++) {
		struct host1x_job_gather *g = &job->gathers[i];
		dma_addr_t addr = g->base + g->offset;
		u32 op2, op3;

		op2 = lower_32_bits(addr);
		op3 = upper_32_bits(addr);
<<<<<<< HEAD

		trace_write_gather(cdma, g->bo, g->offset, g->words);

		if (op3 != 0) {
#if HOST1X_HW >= 6
			u32 op1 = host1x_opcode_gather_wide(g->words);
			u32 op4 = HOST1X_OPCODE_NOP;

			host1x_cdma_push_wide(cdma, op1, op2, op3, op4);
#else
			dev_err(dev, "invalid gather for push buffer %pad\n",
				&addr);
			continue;
#endif
		} else {
			u32 op1 = host1x_opcode_gather(g->words);

=======

		trace_write_gather(cdma, g->bo, g->offset, g->words);

		if (op3 != 0) {
#if HOST1X_HW >= 6
			u32 op1 = host1x_opcode_gather_wide(g->words);
			u32 op4 = HOST1X_OPCODE_NOP;

			host1x_cdma_push_wide(cdma, op1, op2, op3, op4);
#else
			dev_err(dev, "invalid gather for push buffer %pad\n",
				&addr);
			continue;
#endif
		} else {
			u32 op1 = host1x_opcode_gather(g->words);

>>>>>>> 0ecfebd2
			host1x_cdma_push(cdma, op1, op2);
		}
	}
}

static inline void synchronize_syncpt_base(struct host1x_job *job)
{
	struct host1x *host = dev_get_drvdata(job->channel->dev->parent);
	struct host1x_syncpt *sp = host->syncpt + job->syncpt_id;
	unsigned int id;
	u32 value;

	value = host1x_syncpt_read_max(sp);
	id = sp->base->id;

	host1x_cdma_push(&job->channel->cdma,
			 host1x_opcode_setclass(HOST1X_CLASS_HOST1X,
				HOST1X_UCLASS_LOAD_SYNCPT_BASE, 1),
			 HOST1X_UCLASS_LOAD_SYNCPT_BASE_BASE_INDX_F(id) |
			 HOST1X_UCLASS_LOAD_SYNCPT_BASE_VALUE_F(value));
}

static void host1x_channel_set_streamid(struct host1x_channel *channel)
{
#if HOST1X_HW >= 6
	u32 sid = 0x7f;
#ifdef CONFIG_IOMMU_API
	struct iommu_fwspec *spec = dev_iommu_fwspec_get(channel->dev->parent);
	if (spec)
		sid = spec->ids[0] & 0xffff;
#endif

	host1x_ch_writel(channel, sid, HOST1X_CHANNEL_SMMU_STREAMID);
#endif
}

static int channel_submit(struct host1x_job *job)
{
	struct host1x_channel *ch = job->channel;
	struct host1x_syncpt *sp;
	u32 user_syncpt_incrs = job->syncpt_incrs;
	u32 prev_max = 0;
	u32 syncval;
	int err;
	struct host1x_waitlist *completed_waiter = NULL;
	struct host1x *host = dev_get_drvdata(ch->dev->parent);

	sp = host->syncpt + job->syncpt_id;
	trace_host1x_channel_submit(dev_name(ch->dev),
				    job->num_gathers, job->num_relocs,
				    job->syncpt_id, job->syncpt_incrs);

	/* before error checks, return current max */
	prev_max = job->syncpt_end = host1x_syncpt_read_max(sp);

	/* get submit lock */
	err = mutex_lock_interruptible(&ch->submitlock);
	if (err)
		goto error;

	completed_waiter = kzalloc(sizeof(*completed_waiter), GFP_KERNEL);
	if (!completed_waiter) {
		mutex_unlock(&ch->submitlock);
		err = -ENOMEM;
		goto error;
	}

	host1x_channel_set_streamid(ch);

	/* begin a CDMA submit */
	err = host1x_cdma_begin(&ch->cdma, job);
	if (err) {
		mutex_unlock(&ch->submitlock);
		goto error;
	}

	if (job->serialize) {
		/*
		 * Force serialization by inserting a host wait for the
		 * previous job to finish before this one can commence.
		 */
		host1x_cdma_push(&ch->cdma,
				 host1x_opcode_setclass(HOST1X_CLASS_HOST1X,
					host1x_uclass_wait_syncpt_r(), 1),
				 host1x_class_host_wait_syncpt(job->syncpt_id,
					host1x_syncpt_read_max(sp)));
	}

	/* Synchronize base register to allow using it for relative waiting */
	if (sp->base)
		synchronize_syncpt_base(job);

	syncval = host1x_syncpt_incr_max(sp, user_syncpt_incrs);

	host1x_hw_syncpt_assign_to_channel(host, sp, ch);

	job->syncpt_end = syncval;

	/* add a setclass for modules that require it */
	if (job->class)
		host1x_cdma_push(&ch->cdma,
				 host1x_opcode_setclass(job->class, 0, 0),
				 HOST1X_OPCODE_NOP);

	submit_gathers(job);

	/* end CDMA submit & stash pinned hMems into sync queue */
	host1x_cdma_end(&ch->cdma, job);

	trace_host1x_channel_submitted(dev_name(ch->dev), prev_max, syncval);

	/* schedule a submit complete interrupt */
	err = host1x_intr_add_action(host, sp, syncval,
				     HOST1X_INTR_ACTION_SUBMIT_COMPLETE, ch,
				     completed_waiter, NULL);
	completed_waiter = NULL;
	WARN(err, "Failed to set submit complete interrupt");

	mutex_unlock(&ch->submitlock);

	return 0;

error:
	kfree(completed_waiter);
	return err;
}

static void enable_gather_filter(struct host1x *host,
				 struct host1x_channel *ch)
{
#if HOST1X_HW >= 6
	u32 val;

	if (!host->hv_regs)
		return;

	val = host1x_hypervisor_readl(
		host, HOST1X_HV_CH_KERNEL_FILTER_GBUFFER(ch->id / 32));
	val |= BIT(ch->id % 32);
	host1x_hypervisor_writel(
		host, val, HOST1X_HV_CH_KERNEL_FILTER_GBUFFER(ch->id / 32));
#elif HOST1X_HW >= 4
	host1x_ch_writel(ch,
			 HOST1X_CHANNEL_CHANNELCTRL_KERNEL_FILTER_GBUFFER(1),
			 HOST1X_CHANNEL_CHANNELCTRL);
#endif
}

static int host1x_channel_init(struct host1x_channel *ch, struct host1x *dev,
			       unsigned int index)
{
#if HOST1X_HW < 6
	ch->regs = dev->regs + index * 0x4000;
#else
	ch->regs = dev->regs + index * 0x100;
#endif
	enable_gather_filter(dev, ch);
	return 0;
}

static const struct host1x_channel_ops host1x_channel_ops = {
	.init = host1x_channel_init,
	.submit = channel_submit,
};<|MERGE_RESOLUTION|>--- conflicted
+++ resolved
@@ -62,7 +62,6 @@
 
 		op2 = lower_32_bits(addr);
 		op3 = upper_32_bits(addr);
-<<<<<<< HEAD
 
 		trace_write_gather(cdma, g->bo, g->offset, g->words);
 
@@ -80,25 +79,6 @@
 		} else {
 			u32 op1 = host1x_opcode_gather(g->words);
 
-=======
-
-		trace_write_gather(cdma, g->bo, g->offset, g->words);
-
-		if (op3 != 0) {
-#if HOST1X_HW >= 6
-			u32 op1 = host1x_opcode_gather_wide(g->words);
-			u32 op4 = HOST1X_OPCODE_NOP;
-
-			host1x_cdma_push_wide(cdma, op1, op2, op3, op4);
-#else
-			dev_err(dev, "invalid gather for push buffer %pad\n",
-				&addr);
-			continue;
-#endif
-		} else {
-			u32 op1 = host1x_opcode_gather(g->words);
-
->>>>>>> 0ecfebd2
 			host1x_cdma_push(cdma, op1, op2);
 		}
 	}
