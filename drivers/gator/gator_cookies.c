--- conflicted
+++ resolved
@@ -131,13 +131,9 @@
 		args = &per_cpu(translate_buffer, cpu)[write];
 		args->task = task;
 		args->text = text;
-<<<<<<< HEAD
-		get_task_struct(task);
-=======
 #if LINUX_VERSION_CODE >= KERNEL_VERSION(2, 6, 39)
 		get_task_struct(task);
 #endif
->>>>>>> 6d0ae28c
 		per_cpu(translate_buffer_write, cpu) = next_write;
 	}
 
@@ -171,13 +167,9 @@
 			translate_buffer_read_args(cpu, &args);
 			cookie = get_cookie(cpu, args.task, args.text, true);
 			marshal_link(cookie, args.task->tgid, args.task->pid);
-<<<<<<< HEAD
-			put_task_struct(args.task);
-=======
 #if LINUX_VERSION_CODE >= KERNEL_VERSION(2, 6, 39)
 			put_task_struct(args.task);
 #endif
->>>>>>> 6d0ae28c
 		}
 	}
 
