--- conflicted
+++ resolved
@@ -614,8 +614,6 @@
 		pgpath = choose_pgpath(m, bio->bi_iter.bi_size);
 
 	if (!pgpath) {
-<<<<<<< HEAD
-=======
 		if (test_bit(MPATHF_QUEUE_IF_NO_PATH, &m->flags)) {
 			/* Queue for the daemon to resubmit */
 			spin_lock_irqsave(&m->lock, flags);
@@ -645,7 +643,6 @@
 		return DM_MAPIO_SUBMITTED;
 
 	if (!pgpath) {
->>>>>>> 03a0dded
 		if (must_push_back_bio(m))
 			return DM_MAPIO_REQUEUE;
 		dm_report_EIO(m);
