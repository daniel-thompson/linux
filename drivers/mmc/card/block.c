--- conflicted
+++ resolved
@@ -261,14 +261,9 @@
 	int ret;
 	struct mmc_blk_data *md = mmc_blk_get(dev_to_disk(dev));
 
-<<<<<<< HEAD
-	ret = snprintf(buf, PAGE_SIZE, "%d",
-		       get_disk_ro(dev_to_disk(dev)) ^ md->read_only);
-=======
 	ret = snprintf(buf, PAGE_SIZE, "%d\n",
 		       get_disk_ro(dev_to_disk(dev)) ^
 		       md->read_only);
->>>>>>> e39c1790
 	mmc_blk_put(md);
 	return ret;
 }
@@ -1324,15 +1319,9 @@
 	 * Reliable writes are used to implement Forced Unit Access and
 	 * are supported only on MMCs.
 	 */
-<<<<<<< HEAD
-	bool do_rel_wr = ((req->cmd_flags & REQ_FUA) ||
-			  (req->cmd_flags & REQ_META)) &&
-	    (rq_data_dir(req) == WRITE) && (md->flags & MMC_BLK_REL_WR);
-=======
 	bool do_rel_wr = (req->cmd_flags & REQ_FUA) &&
 		(rq_data_dir(req) == WRITE) &&
 		(md->flags & MMC_BLK_REL_WR);
->>>>>>> e39c1790
 
 	memset(brq, 0, sizeof(struct mmc_blk_request));
 	brq->mrq.cmd = &brq->cmd;
@@ -1859,19 +1848,11 @@
 			pr_err("MMC_BLK_CMD_ERR:retry %s:%d\n", __FUNCTION__,
 			       __LINE__);
 			ret = mmc_blk_cmd_err(md, card, brq, req, ret);
-<<<<<<< HEAD
-			if (!mmc_blk_reset(md, card->host, type))
-				break;
-			pr_err("!!!!err cmd_abort:%s:%d\n", __FUNCTION__,
-			       __LINE__);
-			goto cmd_abort;
-=======
 			if (mmc_blk_reset(md, card->host, type))
 				goto cmd_abort;
 			if (!ret)
 				goto start_new_req;
 			break;
->>>>>>> e39c1790
 		case MMC_BLK_RETRY:
 			if (retry++ < 16) {
 				pr_err("MMC_BLK_RETRY:retry:%d: %s:%d\n", retry,
