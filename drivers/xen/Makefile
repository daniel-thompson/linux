obj-y	+= grant-table.o features.o events.o manage.o
obj-y	+= xenbus/

nostackp := $(call cc-option, -fno-stack-protector)
CFLAGS_features.o			:= $(nostackp)

obj-$(CONFIG_BLOCK)		+= biomerge.o
obj-$(CONFIG_HOTPLUG_CPU)	+= cpu_hotplug.o
obj-$(CONFIG_XEN_XENCOMM)	+= xencomm.o
obj-$(CONFIG_XEN_BALLOON)	+= balloon.o
obj-$(CONFIG_XEN_DEV_EVTCHN)	+= xen-evtchn.o
obj-$(CONFIG_XEN_GNTDEV)	+= xen-gntdev.o
obj-$(CONFIG_XENFS)		+= xenfs/
obj-$(CONFIG_XEN_SYS_HYPERVISOR)	+= sys-hypervisor.o
obj-$(CONFIG_XEN_PLATFORM_PCI)	+= xen-platform-pci.o
obj-$(CONFIG_SWIOTLB_XEN)	+= swiotlb-xen.o
obj-$(CONFIG_XEN_DOM0)		+= pci.o

xen-evtchn-y			:= evtchn.o
<<<<<<< HEAD

xen-platform-pci-y		:= platform-pci.o
=======
xen-gntdev-y				:= gntdev.o
>>>>>>> e1b478e4
<|MERGE_RESOLUTION|>--- conflicted
+++ resolved
@@ -17,9 +17,6 @@
 obj-$(CONFIG_XEN_DOM0)		+= pci.o
 
 xen-evtchn-y			:= evtchn.o
-<<<<<<< HEAD
+xen-gntdev-y				:= gntdev.o
 
-xen-platform-pci-y		:= platform-pci.o
-=======
-xen-gntdev-y				:= gntdev.o
->>>>>>> e1b478e4
+xen-platform-pci-y		:= platform-pci.o