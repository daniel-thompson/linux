--- conflicted
+++ resolved
@@ -1267,10 +1267,7 @@
 		}
 	}
 
-<<<<<<< HEAD
-=======
 release:
->>>>>>> f17b5f06
 	release_bus(wilc, WILC_BUS_RELEASE_ONLY);
 
 	return ret;
